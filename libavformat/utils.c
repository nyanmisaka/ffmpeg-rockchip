/*
 * various utility functions for use within FFmpeg
 * Copyright (c) 2000, 2001, 2002 Fabrice Bellard
 *
 * This file is part of FFmpeg.
 *
 * FFmpeg is free software; you can redistribute it and/or
 * modify it under the terms of the GNU Lesser General Public
 * License as published by the Free Software Foundation; either
 * version 2.1 of the License, or (at your option) any later version.
 *
 * FFmpeg is distributed in the hope that it will be useful,
 * but WITHOUT ANY WARRANTY; without even the implied warranty of
 * MERCHANTABILITY or FITNESS FOR A PARTICULAR PURPOSE.  See the GNU
 * Lesser General Public License for more details.
 *
 * You should have received a copy of the GNU Lesser General Public
 * License along with FFmpeg; if not, write to the Free Software
 * Foundation, Inc., 51 Franklin Street, Fifth Floor, Boston, MA 02110-1301 USA
 */

#undef NDEBUG
#include <assert.h>
#include <stdarg.h>
#include <stdint.h>

#include "config.h"

#include "libavutil/avassert.h"
#include "libavutil/avstring.h"
#include "libavutil/dict.h"
#include "libavutil/internal.h"
#include "libavutil/mathematics.h"
#include "libavutil/opt.h"
#include "libavutil/parseutils.h"
#include "libavutil/pixdesc.h"
#include "libavutil/time.h"
#include "libavutil/timestamp.h"

#include "libavcodec/bytestream.h"
#include "libavcodec/internal.h"
#include "libavcodec/raw.h"

#include "audiointerleave.h"
#include "avformat.h"
#include "id3v2.h"
#include "internal.h"
#include "metadata.h"
#if CONFIG_NETWORK
#include "network.h"
#endif
#include "riff.h"
#include "url.h"

/**
 * @file
 * various utility functions for use within FFmpeg
 */

unsigned avformat_version(void)
{
    av_assert0(LIBAVFORMAT_VERSION_MICRO >= 100);
    return LIBAVFORMAT_VERSION_INT;
}

const char *avformat_configuration(void)
{
    return FFMPEG_CONFIGURATION;
}

const char *avformat_license(void)
{
#define LICENSE_PREFIX "libavformat license: "
    return LICENSE_PREFIX FFMPEG_LICENSE + sizeof(LICENSE_PREFIX) - 1;
}

#define RELATIVE_TS_BASE (INT64_MAX - (1LL<<48))

static int is_relative(int64_t ts) {
    return ts > (RELATIVE_TS_BASE - (1LL<<48));
}

/**
 * Wrap a given time stamp, if there is an indication for an overflow
 *
 * @param st stream
 * @param timestamp the time stamp to wrap
 * @return resulting time stamp
 */
static int64_t wrap_timestamp(AVStream *st, int64_t timestamp)
{
    if (st->pts_wrap_behavior != AV_PTS_WRAP_IGNORE &&
        st->pts_wrap_reference != AV_NOPTS_VALUE && timestamp != AV_NOPTS_VALUE) {
        if (st->pts_wrap_behavior == AV_PTS_WRAP_ADD_OFFSET &&
            timestamp < st->pts_wrap_reference)
            return timestamp + (1ULL << st->pts_wrap_bits);
        else if (st->pts_wrap_behavior == AV_PTS_WRAP_SUB_OFFSET &&
            timestamp >= st->pts_wrap_reference)
            return timestamp - (1ULL << st->pts_wrap_bits);
    }
    return timestamp;
}

MAKE_ACCESSORS(AVStream, stream, AVRational, r_frame_rate)
MAKE_ACCESSORS(AVFormatContext, format, AVCodec *, video_codec)
MAKE_ACCESSORS(AVFormatContext, format, AVCodec *, audio_codec)
MAKE_ACCESSORS(AVFormatContext, format, AVCodec *, subtitle_codec)
MAKE_ACCESSORS(AVFormatContext, format, int, metadata_header_padding)
MAKE_ACCESSORS(AVFormatContext, format, void *, opaque)
MAKE_ACCESSORS(AVFormatContext, format, av_format_control_message, control_message_cb)

int64_t av_stream_get_end_pts(const AVStream *st)
{
    return st->pts.val;
}

struct AVCodecParserContext *av_stream_get_parser(const AVStream *st)
{
    return st->parser;
}

void av_format_inject_global_side_data(AVFormatContext *s)
{
    int i;
    s->internal->inject_global_side_data = 1;
    for (i = 0; i < s->nb_streams; i++) {
        AVStream *st = s->streams[i];
        st->inject_global_side_data = 1;
    }
}

static const AVCodec *find_decoder(AVFormatContext *s, AVStream *st, enum AVCodecID codec_id)
{
    if (st->codec->codec)
        return st->codec->codec;

    switch (st->codec->codec_type) {
    case AVMEDIA_TYPE_VIDEO:
        if (s->video_codec)    return s->video_codec;
        break;
    case AVMEDIA_TYPE_AUDIO:
        if (s->audio_codec)    return s->audio_codec;
        break;
    case AVMEDIA_TYPE_SUBTITLE:
        if (s->subtitle_codec) return s->subtitle_codec;
        break;
    }

    return avcodec_find_decoder(codec_id);
}

int av_format_get_probe_score(const AVFormatContext *s)
{
    return s->probe_score;
}

/* an arbitrarily chosen "sane" max packet size -- 50M */
#define SANE_CHUNK_SIZE (50000000)

int ffio_limit(AVIOContext *s, int size)
{
    if (s->maxsize>= 0) {
        int64_t remaining= s->maxsize - avio_tell(s);
        if (remaining < size) {
            int64_t newsize = avio_size(s);
            if (!s->maxsize || s->maxsize<newsize)
                s->maxsize = newsize - !newsize;
            remaining= s->maxsize - avio_tell(s);
            remaining= FFMAX(remaining, 0);
        }

        if (s->maxsize>= 0 && remaining+1 < size) {
            av_log(NULL, remaining ? AV_LOG_ERROR : AV_LOG_DEBUG, "Truncating packet of size %d to %"PRId64"\n", size, remaining+1);
            size = remaining+1;
        }
    }
    return size;
}

/* Read the data in sane-sized chunks and append to pkt.
 * Return the number of bytes read or an error. */
static int append_packet_chunked(AVIOContext *s, AVPacket *pkt, int size)
{
    int64_t orig_pos   = pkt->pos; // av_grow_packet might reset pos
    int orig_size      = pkt->size;
    int ret;

    do {
        int prev_size = pkt->size;
        int read_size;

        /* When the caller requests a lot of data, limit it to the amount
         * left in file or SANE_CHUNK_SIZE when it is not known. */
        read_size = size;
        if (read_size > SANE_CHUNK_SIZE/10) {
            read_size = ffio_limit(s, read_size);
            // If filesize/maxsize is unknown, limit to SANE_CHUNK_SIZE
            if (s->maxsize < 0)
                read_size = FFMIN(read_size, SANE_CHUNK_SIZE);
        }

        ret = av_grow_packet(pkt, read_size);
        if (ret < 0)
            break;

        ret = avio_read(s, pkt->data + prev_size, read_size);
        if (ret != read_size) {
            av_shrink_packet(pkt, prev_size + FFMAX(ret, 0));
            break;
        }

        size -= read_size;
    } while (size > 0);
    if (size > 0)
        pkt->flags |= AV_PKT_FLAG_CORRUPT;

    pkt->pos = orig_pos;
    if (!pkt->size)
        av_free_packet(pkt);
    return pkt->size > orig_size ? pkt->size - orig_size : ret;
}

int av_get_packet(AVIOContext *s, AVPacket *pkt, int size)
{
    av_init_packet(pkt);
    pkt->data = NULL;
    pkt->size = 0;
    pkt->pos  = avio_tell(s);

    return append_packet_chunked(s, pkt, size);
}

int av_append_packet(AVIOContext *s, AVPacket *pkt, int size)
{
    if (!pkt->size)
        return av_get_packet(s, pkt, size);
    return append_packet_chunked(s, pkt, size);
}

int av_filename_number_test(const char *filename)
{
    char buf[1024];
    return filename &&
           (av_get_frame_filename(buf, sizeof(buf), filename, 1) >= 0);
}

<<<<<<< HEAD
AVInputFormat *av_probe_input_format3(AVProbeData *pd, int is_opened,
                                      int *score_ret)
{
    AVProbeData lpd = *pd;
    AVInputFormat *fmt1 = NULL, *fmt;
    int score, nodat = 0, score_max = 0;
    const static uint8_t zerobuffer[AVPROBE_PADDING_SIZE];

    if (!lpd.buf)
        lpd.buf = zerobuffer;

    if (lpd.buf_size > 10 && ff_id3v2_match(lpd.buf, ID3v2_DEFAULT_MAGIC)) {
        int id3len = ff_id3v2_tag_len(lpd.buf);
        if (lpd.buf_size > id3len + 16) {
            lpd.buf      += id3len;
            lpd.buf_size -= id3len;
        } else if (id3len >= PROBE_BUF_MAX) {
            nodat = 2;
        } else
            nodat = 1;
    }

    fmt = NULL;
    while ((fmt1 = av_iformat_next(fmt1))) {
        if (!is_opened == !(fmt1->flags & AVFMT_NOFILE))
            continue;
        score = 0;
        if (fmt1->read_probe) {
            score = fmt1->read_probe(&lpd);
            if (fmt1->extensions && av_match_ext(lpd.filename, fmt1->extensions)) {
                if      (nodat == 0) score = FFMAX(score, 1);
                else if (nodat == 1) score = FFMAX(score, AVPROBE_SCORE_EXTENSION / 2 - 1);
                else                 score = FFMAX(score, AVPROBE_SCORE_EXTENSION);
            }
        } else if (fmt1->extensions) {
            if (av_match_ext(lpd.filename, fmt1->extensions))
                score = AVPROBE_SCORE_EXTENSION;
        }
        if (score > score_max) {
            score_max = score;
            fmt       = fmt1;
        } else if (score == score_max)
            fmt = NULL;
    }
    if (nodat == 1)
        score_max = FFMIN(AVPROBE_SCORE_EXTENSION / 2 - 1, score_max);
    *score_ret = score_max;

    return fmt;
}

AVInputFormat *av_probe_input_format2(AVProbeData *pd, int is_opened, int *score_max)
{
    int score_ret;
    AVInputFormat *fmt = av_probe_input_format3(pd, is_opened, &score_ret);
    if (score_ret > *score_max) {
        *score_max = score_ret;
        return fmt;
    } else
        return NULL;
}

AVInputFormat *av_probe_input_format(AVProbeData *pd, int is_opened)
{
    int score = 0;
    return av_probe_input_format2(pd, is_opened, &score);
}

=======
>>>>>>> e253a9e2
static int set_codec_from_probe_data(AVFormatContext *s, AVStream *st,
                                     AVProbeData *pd)
{
    static const struct {
        const char *name;
        enum AVCodecID id;
        enum AVMediaType type;
    } fmt_id_type[] = {
        { "aac",       AV_CODEC_ID_AAC,        AVMEDIA_TYPE_AUDIO },
        { "ac3",       AV_CODEC_ID_AC3,        AVMEDIA_TYPE_AUDIO },
        { "dts",       AV_CODEC_ID_DTS,        AVMEDIA_TYPE_AUDIO },
        { "eac3",      AV_CODEC_ID_EAC3,       AVMEDIA_TYPE_AUDIO },
        { "h264",      AV_CODEC_ID_H264,       AVMEDIA_TYPE_VIDEO },
        { "hevc",      AV_CODEC_ID_HEVC,       AVMEDIA_TYPE_VIDEO },
        { "loas",      AV_CODEC_ID_AAC_LATM,   AVMEDIA_TYPE_AUDIO },
        { "m4v",       AV_CODEC_ID_MPEG4,      AVMEDIA_TYPE_VIDEO },
        { "mp3",       AV_CODEC_ID_MP3,        AVMEDIA_TYPE_AUDIO },
        { "mpegvideo", AV_CODEC_ID_MPEG2VIDEO, AVMEDIA_TYPE_VIDEO },
        { 0 }
    };
    int score;
    AVInputFormat *fmt = av_probe_input_format3(pd, 1, &score);

    if (fmt && st->request_probe <= score) {
        int i;
        av_log(s, AV_LOG_DEBUG,
               "Probe with size=%d, packets=%d detected %s with score=%d\n",
               pd->buf_size, MAX_PROBE_PACKETS - st->probe_packets,
               fmt->name, score);
        for (i = 0; fmt_id_type[i].name; i++) {
            if (!strcmp(fmt->name, fmt_id_type[i].name)) {
                st->codec->codec_id   = fmt_id_type[i].id;
                st->codec->codec_type = fmt_id_type[i].type;
                break;
            }
        }
    }
    return score;
}

/************************************************************/
/* input media file */

<<<<<<< HEAD
int av_demuxer_open(AVFormatContext *ic) {
    int err;

    if (ic->iformat->read_header) {
        err = ic->iformat->read_header(ic);
        if (err < 0)
            return err;
    }

    if (ic->pb && !ic->data_offset)
        ic->data_offset = avio_tell(ic->pb);

    return 0;
}


int av_probe_input_buffer2(AVIOContext *pb, AVInputFormat **fmt,
                          const char *filename, void *logctx,
                          unsigned int offset, unsigned int max_probe_size)
{
    AVProbeData pd = { filename ? filename : "" };
    uint8_t *buf = NULL;
    uint8_t *mime_type;
    int ret = 0, probe_size, buf_offset = 0;
    int score = 0;

    if (!max_probe_size)
        max_probe_size = PROBE_BUF_MAX;
    else if (max_probe_size < PROBE_BUF_MIN) {
        av_log(logctx, AV_LOG_ERROR,
               "Specified probe size value %u cannot be < %u\n", max_probe_size, PROBE_BUF_MIN);
        return AVERROR(EINVAL);
    }

    if (offset >= max_probe_size)
        return AVERROR(EINVAL);

    if (!*fmt && pb->av_class && av_opt_get(pb, "mime_type", AV_OPT_SEARCH_CHILDREN, &mime_type) >= 0 && mime_type) {
        if (!av_strcasecmp(mime_type, "audio/aacp")) {
            *fmt = av_find_input_format("aac");
        }
        av_freep(&mime_type);
    }

    for (probe_size = PROBE_BUF_MIN; probe_size <= max_probe_size && !*fmt;
         probe_size = FFMIN(probe_size << 1,
                            FFMAX(max_probe_size, probe_size + 1))) {
        score = probe_size < max_probe_size ? AVPROBE_SCORE_RETRY : 0;

        /* Read probe data. */
        if ((ret = av_reallocp(&buf, probe_size + AVPROBE_PADDING_SIZE)) < 0)
            return ret;
        if ((ret = avio_read(pb, buf + buf_offset,
                             probe_size - buf_offset)) < 0) {
            /* Fail if error was not end of file, otherwise, lower score. */
            if (ret != AVERROR_EOF) {
                av_free(buf);
                return ret;
            }
            score = 0;
            ret   = 0;          /* error was end of file, nothing read */
        }
        buf_offset += ret;
        if (buf_offset < offset)
            continue;
        pd.buf_size = buf_offset - offset;
        pd.buf = &buf[offset];

        memset(pd.buf + pd.buf_size, 0, AVPROBE_PADDING_SIZE);

        /* Guess file format. */
        *fmt = av_probe_input_format2(&pd, 1, &score);
        if (*fmt) {
            /* This can only be true in the last iteration. */
            if (score <= AVPROBE_SCORE_RETRY) {
                av_log(logctx, AV_LOG_WARNING,
                       "Format %s detected only with low score of %d, "
                       "misdetection possible!\n", (*fmt)->name, score);
            } else
                av_log(logctx, AV_LOG_DEBUG,
                       "Format %s probed with size=%d and score=%d\n",
                       (*fmt)->name, probe_size, score);
#if 0
            FILE *f = fopen("probestat.tmp", "ab");
            fprintf(f, "probe_size:%d format:%s score:%d filename:%s\n", probe_size, (*fmt)->name, score, filename);
            fclose(f);
#endif
        }
    }

    if (!*fmt) {
        av_free(buf);
        return AVERROR_INVALIDDATA;
    }

    /* Rewind. Reuse probe buffer to avoid seeking. */
    ret = ffio_rewind_with_probe_data(pb, &buf, buf_offset);

    return ret < 0 ? ret : score;
}

int av_probe_input_buffer(AVIOContext *pb, AVInputFormat **fmt,
                          const char *filename, void *logctx,
                          unsigned int offset, unsigned int max_probe_size)
{
    int ret = av_probe_input_buffer2(pb, fmt, filename, logctx, offset, max_probe_size);
    return ret < 0 ? ret : 0;
}

=======
>>>>>>> e253a9e2
/* Open input file and probe the format if necessary. */
static int init_input(AVFormatContext *s, const char *filename,
                      AVDictionary **options)
{
    int ret;
    AVProbeData pd = { filename, NULL, 0 };
    int score = AVPROBE_SCORE_RETRY;

    if (s->pb) {
        s->flags |= AVFMT_FLAG_CUSTOM_IO;
        if (!s->iformat)
            return av_probe_input_buffer2(s->pb, &s->iformat, filename,
                                         s, 0, s->format_probesize);
        else if (s->iformat->flags & AVFMT_NOFILE)
            av_log(s, AV_LOG_WARNING, "Custom AVIOContext makes no sense and "
                                      "will be ignored with AVFMT_NOFILE format.\n");
        return 0;
    }

    if ((s->iformat && s->iformat->flags & AVFMT_NOFILE) ||
        (!s->iformat && (s->iformat = av_probe_input_format2(&pd, 0, &score))))
        return score;

    if ((ret = avio_open2(&s->pb, filename, AVIO_FLAG_READ | s->avio_flags,
                          &s->interrupt_callback, options)) < 0)
        return ret;
    if (s->iformat)
        return 0;
    return av_probe_input_buffer2(s->pb, &s->iformat, filename,
                                 s, 0, s->format_probesize);
}

static AVPacket *add_to_pktbuf(AVPacketList **packet_buffer, AVPacket *pkt,
                               AVPacketList **plast_pktl)
{
    AVPacketList *pktl = av_mallocz(sizeof(AVPacketList));
    if (!pktl)
        return NULL;

    if (*packet_buffer)
        (*plast_pktl)->next = pktl;
    else
        *packet_buffer = pktl;

    /* Add the packet in the buffered packet list. */
    *plast_pktl = pktl;
    pktl->pkt   = *pkt;
    return &pktl->pkt;
}

int avformat_queue_attached_pictures(AVFormatContext *s)
{
    int i;
    for (i = 0; i < s->nb_streams; i++)
        if (s->streams[i]->disposition & AV_DISPOSITION_ATTACHED_PIC &&
            s->streams[i]->discard < AVDISCARD_ALL) {
            AVPacket copy = s->streams[i]->attached_pic;
            if (copy.size <= 0) {
                av_log(s, AV_LOG_WARNING,
                    "Attached picture on stream %d has invalid size, "
                    "ignoring\n", i);
                continue;
            }
            copy.buf = av_buffer_ref(copy.buf);
            if (!copy.buf)
                return AVERROR(ENOMEM);

            add_to_pktbuf(&s->raw_packet_buffer, &copy,
                          &s->raw_packet_buffer_end);
        }
    return 0;
}

int avformat_open_input(AVFormatContext **ps, const char *filename,
                        AVInputFormat *fmt, AVDictionary **options)
{
    AVFormatContext *s = *ps;
    int ret = 0;
    AVDictionary *tmp = NULL;
    ID3v2ExtraMeta *id3v2_extra_meta = NULL;

    if (!s && !(s = avformat_alloc_context()))
        return AVERROR(ENOMEM);
    if (!s->av_class) {
        av_log(NULL, AV_LOG_ERROR, "Input context has not been properly allocated by avformat_alloc_context() and is not NULL either\n");
        return AVERROR(EINVAL);
    }
    if (fmt)
        s->iformat = fmt;

    if (options)
        av_dict_copy(&tmp, *options, 0);

    if ((ret = av_opt_set_dict(s, &tmp)) < 0)
        goto fail;

    if ((ret = init_input(s, filename, &tmp)) < 0)
        goto fail;
    s->probe_score = ret;
    avio_skip(s->pb, s->skip_initial_bytes);

    /* Check filename in case an image number is expected. */
    if (s->iformat->flags & AVFMT_NEEDNUMBER) {
        if (!av_filename_number_test(filename)) {
            ret = AVERROR(EINVAL);
            goto fail;
        }
    }

    s->duration = s->start_time = AV_NOPTS_VALUE;
    av_strlcpy(s->filename, filename ? filename : "", sizeof(s->filename));

    /* Allocate private data. */
    if (s->iformat->priv_data_size > 0) {
        if (!(s->priv_data = av_mallocz(s->iformat->priv_data_size))) {
            ret = AVERROR(ENOMEM);
            goto fail;
        }
        if (s->iformat->priv_class) {
            *(const AVClass **) s->priv_data = s->iformat->priv_class;
            av_opt_set_defaults(s->priv_data);
            if ((ret = av_opt_set_dict(s->priv_data, &tmp)) < 0)
                goto fail;
        }
    }

    /* e.g. AVFMT_NOFILE formats will not have a AVIOContext */
    if (s->pb)
        ff_id3v2_read(s, ID3v2_DEFAULT_MAGIC, &id3v2_extra_meta, 0);

    if (!(s->flags&AVFMT_FLAG_PRIV_OPT) && s->iformat->read_header)
        if ((ret = s->iformat->read_header(s)) < 0)
            goto fail;

    if (id3v2_extra_meta) {
        if (!strcmp(s->iformat->name, "mp3") || !strcmp(s->iformat->name, "aac") ||
            !strcmp(s->iformat->name, "tta")) {
            if ((ret = ff_id3v2_parse_apic(s, &id3v2_extra_meta)) < 0)
                goto fail;
        } else
            av_log(s, AV_LOG_DEBUG, "demuxer does not support additional id3 data, skipping\n");
    }
    ff_id3v2_free_extra_meta(&id3v2_extra_meta);

    if ((ret = avformat_queue_attached_pictures(s)) < 0)
        goto fail;

    if (!(s->flags&AVFMT_FLAG_PRIV_OPT) && s->pb && !s->data_offset)
        s->data_offset = avio_tell(s->pb);

    s->raw_packet_buffer_remaining_size = RAW_PACKET_BUFFER_SIZE;

    if (options) {
        av_dict_free(options);
        *options = tmp;
    }
    *ps = s;
    return 0;

fail:
    ff_id3v2_free_extra_meta(&id3v2_extra_meta);
    av_dict_free(&tmp);
    if (s->pb && !(s->flags & AVFMT_FLAG_CUSTOM_IO))
        avio_close(s->pb);
    avformat_free_context(s);
    *ps = NULL;
    return ret;
}

/*******************************************************/

static void force_codec_ids(AVFormatContext *s, AVStream *st)
{
    switch (st->codec->codec_type) {
    case AVMEDIA_TYPE_VIDEO:
        if (s->video_codec_id)
            st->codec->codec_id = s->video_codec_id;
        break;
    case AVMEDIA_TYPE_AUDIO:
        if (s->audio_codec_id)
            st->codec->codec_id = s->audio_codec_id;
        break;
    case AVMEDIA_TYPE_SUBTITLE:
        if (s->subtitle_codec_id)
            st->codec->codec_id = s->subtitle_codec_id;
        break;
    }
}

static int probe_codec(AVFormatContext *s, AVStream *st, const AVPacket *pkt)
{
    if (st->request_probe>0) {
        AVProbeData *pd = &st->probe_data;
        int end;
        av_log(s, AV_LOG_DEBUG, "probing stream %d pp:%d\n", st->index, st->probe_packets);
        --st->probe_packets;

        if (pkt) {
            uint8_t *new_buf = av_realloc(pd->buf, pd->buf_size+pkt->size+AVPROBE_PADDING_SIZE);
            if (!new_buf) {
                av_log(s, AV_LOG_WARNING,
                       "Failed to reallocate probe buffer for stream %d\n",
                       st->index);
                goto no_packet;
            }
            pd->buf = new_buf;
            memcpy(pd->buf + pd->buf_size, pkt->data, pkt->size);
            pd->buf_size += pkt->size;
            memset(pd->buf + pd->buf_size, 0, AVPROBE_PADDING_SIZE);
        } else {
no_packet:
            st->probe_packets = 0;
            if (!pd->buf_size) {
                av_log(s, AV_LOG_WARNING,
                       "nothing to probe for stream %d\n", st->index);
            }
        }

        end=    s->raw_packet_buffer_remaining_size <= 0
                || st->probe_packets<= 0;

        if (end || av_log2(pd->buf_size) != av_log2(pd->buf_size - pkt->size)) {
            int score = set_codec_from_probe_data(s, st, pd);
            if (    (st->codec->codec_id != AV_CODEC_ID_NONE && score > AVPROBE_SCORE_STREAM_RETRY)
                || end) {
                pd->buf_size = 0;
                av_freep(&pd->buf);
                st->request_probe = -1;
                if (st->codec->codec_id != AV_CODEC_ID_NONE) {
                    av_log(s, AV_LOG_DEBUG, "probed stream %d\n", st->index);
                } else
                    av_log(s, AV_LOG_WARNING, "probed stream %d failed\n", st->index);
            }
            force_codec_ids(s, st);
        }
    }
    return 0;
}

static int update_wrap_reference(AVFormatContext *s, AVStream *st, int stream_index, AVPacket *pkt)
{
    int64_t ref = pkt->dts;
    int i, pts_wrap_behavior;
    int64_t pts_wrap_reference;
    AVProgram *first_program;

    if (ref == AV_NOPTS_VALUE)
        ref = pkt->pts;
    if (st->pts_wrap_reference != AV_NOPTS_VALUE || st->pts_wrap_bits >= 63 || ref == AV_NOPTS_VALUE || !s->correct_ts_overflow)
        return 0;
    ref &= (1LL << st->pts_wrap_bits)-1;

    // reference time stamp should be 60 s before first time stamp
    pts_wrap_reference = ref - av_rescale(60, st->time_base.den, st->time_base.num);
    // if first time stamp is not more than 1/8 and 60s before the wrap point, subtract rather than add wrap offset
    pts_wrap_behavior = (ref < (1LL << st->pts_wrap_bits) - (1LL << st->pts_wrap_bits-3)) ||
        (ref < (1LL << st->pts_wrap_bits) - av_rescale(60, st->time_base.den, st->time_base.num)) ?
        AV_PTS_WRAP_ADD_OFFSET : AV_PTS_WRAP_SUB_OFFSET;

    first_program = av_find_program_from_stream(s, NULL, stream_index);

    if (!first_program) {
        int default_stream_index = av_find_default_stream_index(s);
        if (s->streams[default_stream_index]->pts_wrap_reference == AV_NOPTS_VALUE) {
            for (i = 0; i < s->nb_streams; i++) {
                s->streams[i]->pts_wrap_reference = pts_wrap_reference;
                s->streams[i]->pts_wrap_behavior = pts_wrap_behavior;
            }
        }
        else {
            st->pts_wrap_reference = s->streams[default_stream_index]->pts_wrap_reference;
            st->pts_wrap_behavior = s->streams[default_stream_index]->pts_wrap_behavior;
        }
    }
    else {
        AVProgram *program = first_program;
        while (program) {
            if (program->pts_wrap_reference != AV_NOPTS_VALUE) {
                pts_wrap_reference = program->pts_wrap_reference;
                pts_wrap_behavior = program->pts_wrap_behavior;
                break;
            }
            program = av_find_program_from_stream(s, program, stream_index);
        }

        // update every program with differing pts_wrap_reference
        program = first_program;
        while (program) {
            if (program->pts_wrap_reference != pts_wrap_reference) {
                for (i = 0; i<program->nb_stream_indexes; i++) {
                    s->streams[program->stream_index[i]]->pts_wrap_reference = pts_wrap_reference;
                    s->streams[program->stream_index[i]]->pts_wrap_behavior = pts_wrap_behavior;
                }

                program->pts_wrap_reference = pts_wrap_reference;
                program->pts_wrap_behavior = pts_wrap_behavior;
            }
            program = av_find_program_from_stream(s, program, stream_index);
        }
    }
    return 1;
}

int ff_read_packet(AVFormatContext *s, AVPacket *pkt)
{
    int ret, i, err;
    AVStream *st;

    for (;;) {
        AVPacketList *pktl = s->raw_packet_buffer;

        if (pktl) {
            *pkt = pktl->pkt;
            st   = s->streams[pkt->stream_index];
            if (s->raw_packet_buffer_remaining_size <= 0)
                if ((err = probe_codec(s, st, NULL)) < 0)
                    return err;
            if (st->request_probe <= 0) {
                s->raw_packet_buffer                 = pktl->next;
                s->raw_packet_buffer_remaining_size += pkt->size;
                av_free(pktl);
                return 0;
            }
        }

        pkt->data = NULL;
        pkt->size = 0;
        av_init_packet(pkt);
        ret = s->iformat->read_packet(s, pkt);
        if (ret < 0) {
            if (!pktl || ret == AVERROR(EAGAIN))
                return ret;
            for (i = 0; i < s->nb_streams; i++) {
                st = s->streams[i];
                if (st->probe_packets)
                    if ((err = probe_codec(s, st, NULL)) < 0)
                        return err;
                av_assert0(st->request_probe <= 0);
            }
            continue;
        }

        if ((s->flags & AVFMT_FLAG_DISCARD_CORRUPT) &&
            (pkt->flags & AV_PKT_FLAG_CORRUPT)) {
            av_log(s, AV_LOG_WARNING,
                   "Dropped corrupted packet (stream = %d)\n",
                   pkt->stream_index);
            av_free_packet(pkt);
            continue;
        }

        if (pkt->stream_index >= (unsigned)s->nb_streams) {
            av_log(s, AV_LOG_ERROR, "Invalid stream index %d\n", pkt->stream_index);
            continue;
        }

        st = s->streams[pkt->stream_index];

        if (update_wrap_reference(s, st, pkt->stream_index, pkt) && st->pts_wrap_behavior == AV_PTS_WRAP_SUB_OFFSET) {
            // correct first time stamps to negative values
            if (!is_relative(st->first_dts))
                st->first_dts = wrap_timestamp(st, st->first_dts);
            if (!is_relative(st->start_time))
                st->start_time = wrap_timestamp(st, st->start_time);
            if (!is_relative(st->cur_dts))
                st->cur_dts = wrap_timestamp(st, st->cur_dts);
        }

        pkt->dts = wrap_timestamp(st, pkt->dts);
        pkt->pts = wrap_timestamp(st, pkt->pts);

        force_codec_ids(s, st);

        /* TODO: audio: time filter; video: frame reordering (pts != dts) */
        if (s->use_wallclock_as_timestamps)
            pkt->dts = pkt->pts = av_rescale_q(av_gettime(), AV_TIME_BASE_Q, st->time_base);

        if (!pktl && st->request_probe <= 0)
            return ret;

        add_to_pktbuf(&s->raw_packet_buffer, pkt, &s->raw_packet_buffer_end);
        s->raw_packet_buffer_remaining_size -= pkt->size;

        if ((err = probe_codec(s, st, pkt)) < 0)
            return err;
    }
}

#if FF_API_READ_PACKET
int av_read_packet(AVFormatContext *s, AVPacket *pkt)
{
    return ff_read_packet(s, pkt);
}
#endif


/**********************************************************/

static int determinable_frame_size(AVCodecContext *avctx)
{
    if (/*avctx->codec_id == AV_CODEC_ID_AAC ||*/
        avctx->codec_id == AV_CODEC_ID_MP1 ||
        avctx->codec_id == AV_CODEC_ID_MP2 ||
        avctx->codec_id == AV_CODEC_ID_MP3/* ||
        avctx->codec_id == AV_CODEC_ID_CELT*/)
        return 1;
    return 0;
}

/**
 * Get the number of samples of an audio frame. Return -1 on error.
 */
int ff_get_audio_frame_size(AVCodecContext *enc, int size, int mux)
{
    int frame_size;

    /* give frame_size priority if demuxing */
    if (!mux && enc->frame_size > 1)
        return enc->frame_size;

    if ((frame_size = av_get_audio_frame_duration(enc, size)) > 0)
        return frame_size;

    /* Fall back on using frame_size if muxing. */
    if (enc->frame_size > 1)
        return enc->frame_size;

    //For WMA we currently have no other means to calculate duration thus we
    //do it here by assuming CBR, which is true for all known cases.
    if (!mux && enc->bit_rate>0 && size>0 && enc->sample_rate>0 && enc->block_align>1) {
        if (enc->codec_id == AV_CODEC_ID_WMAV1 || enc->codec_id == AV_CODEC_ID_WMAV2)
            return  ((int64_t)size * 8 * enc->sample_rate) / enc->bit_rate;
    }

    return -1;
}

/**
 * Return the frame duration in seconds. Return 0 if not available.
 */
void ff_compute_frame_duration(int *pnum, int *pden, AVStream *st,
                               AVCodecParserContext *pc, AVPacket *pkt)
{
    int frame_size;

    *pnum = 0;
    *pden = 0;
    switch (st->codec->codec_type) {
    case AVMEDIA_TYPE_VIDEO:
        if (st->r_frame_rate.num && !pc) {
            *pnum = st->r_frame_rate.den;
            *pden = st->r_frame_rate.num;
        } else if (st->time_base.num * 1000LL > st->time_base.den) {
            *pnum = st->time_base.num;
            *pden = st->time_base.den;
        } else if (st->codec->time_base.num * 1000LL > st->codec->time_base.den) {
            *pnum = st->codec->time_base.num;
            *pden = st->codec->time_base.den;
            if (pc && pc->repeat_pict) {
                if (*pnum > INT_MAX / (1 + pc->repeat_pict))
                    *pden /= 1 + pc->repeat_pict;
                else
                    *pnum *= 1 + pc->repeat_pict;
            }
            /* If this codec can be interlaced or progressive then we need
             * a parser to compute duration of a packet. Thus if we have
             * no parser in such case leave duration undefined. */
            if (st->codec->ticks_per_frame > 1 && !pc)
                *pnum = *pden = 0;
        }
        break;
    case AVMEDIA_TYPE_AUDIO:
        frame_size = ff_get_audio_frame_size(st->codec, pkt->size, 0);
        if (frame_size <= 0 || st->codec->sample_rate <= 0)
            break;
        *pnum = frame_size;
        *pden = st->codec->sample_rate;
        break;
    default:
        break;
    }
}

static int is_intra_only(AVCodecContext *enc) {
    const AVCodecDescriptor *desc;

    if (enc->codec_type != AVMEDIA_TYPE_VIDEO)
        return 1;

    desc = av_codec_get_codec_descriptor(enc);
    if (!desc) {
        desc = avcodec_descriptor_get(enc->codec_id);
        av_codec_set_codec_descriptor(enc, desc);
    }
    if (desc)
        return !!(desc->props & AV_CODEC_PROP_INTRA_ONLY);
    return 0;
}

static int has_decode_delay_been_guessed(AVStream *st)
{
    if (st->codec->codec_id != AV_CODEC_ID_H264) return 1;
    if (!st->info) // if we have left find_stream_info then nb_decoded_frames won't increase anymore for stream copy
        return 1;
#if CONFIG_H264_DECODER
    if (st->codec->has_b_frames &&
       avpriv_h264_has_num_reorder_frames(st->codec) == st->codec->has_b_frames)
        return 1;
#endif
    if (st->codec->has_b_frames<3)
        return st->nb_decoded_frames >= 7;
    else if (st->codec->has_b_frames<4)
        return st->nb_decoded_frames >= 18;
    else
        return st->nb_decoded_frames >= 20;
}

static AVPacketList *get_next_pkt(AVFormatContext *s, AVStream *st, AVPacketList *pktl)
{
    if (pktl->next)
        return pktl->next;
    if (pktl == s->packet_buffer_end)
        return s->parse_queue;
    return NULL;
}

static int64_t select_from_pts_buffer(AVStream *st, int64_t *pts_buffer, int64_t dts) {
    int onein_oneout = st->codec->codec_id != AV_CODEC_ID_H264 &&
                       st->codec->codec_id != AV_CODEC_ID_HEVC;

    if(!onein_oneout) {
        int delay = st->codec->has_b_frames;
        int i;

        if (dts == AV_NOPTS_VALUE) {
            int64_t best_score = INT64_MAX;
            for (i = 0; i<delay; i++) {
                if (st->pts_reorder_error_count[i]) {
                    int64_t score = st->pts_reorder_error[i] / st->pts_reorder_error_count[i];
                    if (score < best_score) {
                        best_score = score;
                        dts = pts_buffer[i];
                    }
                }
            }
        } else {
            for (i = 0; i<delay; i++) {
                if (pts_buffer[i] != AV_NOPTS_VALUE) {
                    int64_t diff =  FFABS(pts_buffer[i] - dts)
                                    + (uint64_t)st->pts_reorder_error[i];
                    diff = FFMAX(diff, st->pts_reorder_error[i]);
                    st->pts_reorder_error[i] = diff;
                    st->pts_reorder_error_count[i]++;
                    if (st->pts_reorder_error_count[i] > 250) {
                        st->pts_reorder_error[i] >>= 1;
                        st->pts_reorder_error_count[i] >>= 1;
                    }
                }
            }
        }
    }

    if (dts == AV_NOPTS_VALUE)
        dts = pts_buffer[0];

    return dts;
}

static void update_initial_timestamps(AVFormatContext *s, int stream_index,
                                      int64_t dts, int64_t pts, AVPacket *pkt)
{
    AVStream *st       = s->streams[stream_index];
    AVPacketList *pktl = s->packet_buffer ? s->packet_buffer : s->parse_queue;
    int64_t pts_buffer[MAX_REORDER_DELAY+1];
    int64_t shift;
    int i, delay;

    if (st->first_dts != AV_NOPTS_VALUE ||
        dts           == AV_NOPTS_VALUE ||
        st->cur_dts   == AV_NOPTS_VALUE ||
        is_relative(dts))
        return;

    delay         = st->codec->has_b_frames;
    st->first_dts = dts - (st->cur_dts - RELATIVE_TS_BASE);
    st->cur_dts   = dts;
    shift         = st->first_dts - RELATIVE_TS_BASE;

    for (i = 0; i<MAX_REORDER_DELAY+1; i++)
        pts_buffer[i] = AV_NOPTS_VALUE;

    if (is_relative(pts))
        pts += shift;

    for (; pktl; pktl = get_next_pkt(s, st, pktl)) {
        if (pktl->pkt.stream_index != stream_index)
            continue;
        if (is_relative(pktl->pkt.pts))
            pktl->pkt.pts += shift;

        if (is_relative(pktl->pkt.dts))
            pktl->pkt.dts += shift;

        if (st->start_time == AV_NOPTS_VALUE && pktl->pkt.pts != AV_NOPTS_VALUE)
            st->start_time = pktl->pkt.pts;

        if (pktl->pkt.pts != AV_NOPTS_VALUE && delay <= MAX_REORDER_DELAY && has_decode_delay_been_guessed(st)) {
            pts_buffer[0] = pktl->pkt.pts;
            for (i = 0; i<delay && pts_buffer[i] > pts_buffer[i + 1]; i++)
                FFSWAP(int64_t, pts_buffer[i], pts_buffer[i + 1]);

            pktl->pkt.dts = select_from_pts_buffer(st, pts_buffer, pktl->pkt.dts);
        }
    }

    if (st->start_time == AV_NOPTS_VALUE)
        st->start_time = pts;
}

static void update_initial_durations(AVFormatContext *s, AVStream *st,
                                     int stream_index, int duration)
{
    AVPacketList *pktl = s->packet_buffer ? s->packet_buffer : s->parse_queue;
    int64_t cur_dts    = RELATIVE_TS_BASE;

    if (st->first_dts != AV_NOPTS_VALUE) {
        if (st->update_initial_durations_done)
            return;
        st->update_initial_durations_done = 1;
        cur_dts = st->first_dts;
        for (; pktl; pktl = get_next_pkt(s, st, pktl)) {
            if (pktl->pkt.stream_index == stream_index) {
                if (pktl->pkt.pts != pktl->pkt.dts  ||
                    pktl->pkt.dts != AV_NOPTS_VALUE ||
                    pktl->pkt.duration)
                    break;
                cur_dts -= duration;
            }
        }
        if (pktl && pktl->pkt.dts != st->first_dts) {
            av_log(s, AV_LOG_DEBUG, "first_dts %s not matching first dts %s (pts %s, duration %d) in the queue\n",
                   av_ts2str(st->first_dts), av_ts2str(pktl->pkt.dts), av_ts2str(pktl->pkt.pts), pktl->pkt.duration);
            return;
        }
        if (!pktl) {
            av_log(s, AV_LOG_DEBUG, "first_dts %s but no packet with dts in the queue\n", av_ts2str(st->first_dts));
            return;
        }
        pktl          = s->packet_buffer ? s->packet_buffer : s->parse_queue;
        st->first_dts = cur_dts;
    } else if (st->cur_dts != RELATIVE_TS_BASE)
        return;

    for (; pktl; pktl = get_next_pkt(s, st, pktl)) {
        if (pktl->pkt.stream_index != stream_index)
            continue;
        if (pktl->pkt.pts == pktl->pkt.dts  &&
            (pktl->pkt.dts == AV_NOPTS_VALUE || pktl->pkt.dts == st->first_dts) &&
            !pktl->pkt.duration) {
            pktl->pkt.dts = cur_dts;
            if (!st->codec->has_b_frames)
                pktl->pkt.pts = cur_dts;
//            if (st->codec->codec_type != AVMEDIA_TYPE_AUDIO)
                pktl->pkt.duration = duration;
        } else
            break;
        cur_dts = pktl->pkt.dts + pktl->pkt.duration;
    }
    if (!pktl)
        st->cur_dts = cur_dts;
}

static void compute_pkt_fields(AVFormatContext *s, AVStream *st,
                               AVCodecParserContext *pc, AVPacket *pkt)
{
    int num, den, presentation_delayed, delay, i;
    int64_t offset;
    AVRational duration;
    int onein_oneout = st->codec->codec_id != AV_CODEC_ID_H264 &&
                       st->codec->codec_id != AV_CODEC_ID_HEVC;

    if (s->flags & AVFMT_FLAG_NOFILLIN)
        return;

    if (st->codec->codec_type == AVMEDIA_TYPE_VIDEO && pkt->dts != AV_NOPTS_VALUE) {
        if (pkt->dts == pkt->pts && st->last_dts_for_order_check != AV_NOPTS_VALUE) {
            if (st->last_dts_for_order_check <= pkt->dts) {
                st->dts_ordered++;
            } else {
                av_log(s, st->dts_misordered ? AV_LOG_DEBUG : AV_LOG_WARNING,
                       "DTS %"PRIi64" < %"PRIi64" out of order\n",
                       pkt->dts,
                       st->last_dts_for_order_check);
                st->dts_misordered++;
            }
            if (st->dts_ordered + st->dts_misordered > 250) {
                st->dts_ordered    >>= 1;
                st->dts_misordered >>= 1;
            }
        }

        st->last_dts_for_order_check = pkt->dts;
        if (st->dts_ordered < 8*st->dts_misordered && pkt->dts == pkt->pts)
            pkt->dts = AV_NOPTS_VALUE;
    }

    if ((s->flags & AVFMT_FLAG_IGNDTS) && pkt->pts != AV_NOPTS_VALUE)
        pkt->dts = AV_NOPTS_VALUE;

    if (pc && pc->pict_type == AV_PICTURE_TYPE_B
        && !st->codec->has_b_frames)
        //FIXME Set low_delay = 0 when has_b_frames = 1
        st->codec->has_b_frames = 1;

    /* do we have a video B-frame ? */
    delay = st->codec->has_b_frames;
    presentation_delayed = 0;

    /* XXX: need has_b_frame, but cannot get it if the codec is
     *  not initialized */
    if (delay &&
        pc && pc->pict_type != AV_PICTURE_TYPE_B)
        presentation_delayed = 1;

    if (pkt->pts != AV_NOPTS_VALUE && pkt->dts != AV_NOPTS_VALUE &&
        st->pts_wrap_bits < 63 &&
        pkt->dts - (1LL << (st->pts_wrap_bits - 1)) > pkt->pts) {
        if (is_relative(st->cur_dts) || pkt->dts - (1LL<<(st->pts_wrap_bits - 1)) > st->cur_dts) {
            pkt->dts -= 1LL << st->pts_wrap_bits;
        } else
            pkt->pts += 1LL << st->pts_wrap_bits;
    }

    /* Some MPEG-2 in MPEG-PS lack dts (issue #171 / input_file.mpg).
     * We take the conservative approach and discard both.
     * Note: If this is misbehaving for an H.264 file, then possibly
     * presentation_delayed is not set correctly. */
    if (delay == 1 && pkt->dts == pkt->pts &&
        pkt->dts != AV_NOPTS_VALUE && presentation_delayed) {
        av_log(s, AV_LOG_DEBUG, "invalid dts/pts combination %"PRIi64"\n", pkt->dts);
        if (    strcmp(s->iformat->name, "mov,mp4,m4a,3gp,3g2,mj2")
             && strcmp(s->iformat->name, "flv")) // otherwise we discard correct timestamps for vc1-wmapro.ism
            pkt->dts = AV_NOPTS_VALUE;
    }

    duration = av_mul_q((AVRational) {pkt->duration, 1}, st->time_base);
    if (pkt->duration == 0) {
        ff_compute_frame_duration(&num, &den, st, pc, pkt);
        if (den && num) {
            duration = (AVRational) {num, den};
            pkt->duration = av_rescale_rnd(1,
                                           num * (int64_t) st->time_base.den,
                                           den * (int64_t) st->time_base.num,
                                           AV_ROUND_DOWN);
        }
    }

    if (pkt->duration != 0 && (s->packet_buffer || s->parse_queue))
        update_initial_durations(s, st, pkt->stream_index, pkt->duration);

    /* Correct timestamps with byte offset if demuxers only have timestamps
     * on packet boundaries */
    if (pc && st->need_parsing == AVSTREAM_PARSE_TIMESTAMPS && pkt->size) {
        /* this will estimate bitrate based on this frame's duration and size */
        offset = av_rescale(pc->offset, pkt->duration, pkt->size);
        if (pkt->pts != AV_NOPTS_VALUE)
            pkt->pts += offset;
        if (pkt->dts != AV_NOPTS_VALUE)
            pkt->dts += offset;
    }

    /* This may be redundant, but it should not hurt. */
    if (pkt->dts != AV_NOPTS_VALUE &&
        pkt->pts != AV_NOPTS_VALUE &&
        pkt->pts > pkt->dts)
        presentation_delayed = 1;

    av_dlog(NULL,
            "IN delayed:%d pts:%s, dts:%s cur_dts:%s st:%d pc:%p duration:%d\n",
            presentation_delayed, av_ts2str(pkt->pts), av_ts2str(pkt->dts), av_ts2str(st->cur_dts),
            pkt->stream_index, pc, pkt->duration);
    /* Interpolate PTS and DTS if they are not present. We skip H264
     * currently because delay and has_b_frames are not reliably set. */
    if ((delay == 0 || (delay == 1 && pc)) &&
        onein_oneout) {
        if (presentation_delayed) {
            /* DTS = decompression timestamp */
            /* PTS = presentation timestamp */
            if (pkt->dts == AV_NOPTS_VALUE)
                pkt->dts = st->last_IP_pts;
            update_initial_timestamps(s, pkt->stream_index, pkt->dts, pkt->pts, pkt);
            if (pkt->dts == AV_NOPTS_VALUE)
                pkt->dts = st->cur_dts;

            /* This is tricky: the dts must be incremented by the duration
             * of the frame we are displaying, i.e. the last I- or P-frame. */
            if (st->last_IP_duration == 0)
                st->last_IP_duration = pkt->duration;
            if (pkt->dts != AV_NOPTS_VALUE)
                st->cur_dts = pkt->dts + st->last_IP_duration;
            st->last_IP_duration = pkt->duration;
            st->last_IP_pts      = pkt->pts;
            /* Cannot compute PTS if not present (we can compute it only
             * by knowing the future. */
        } else if (pkt->pts != AV_NOPTS_VALUE ||
                   pkt->dts != AV_NOPTS_VALUE ||
                   pkt->duration                ) {

            /* presentation is not delayed : PTS and DTS are the same */
            if (pkt->pts == AV_NOPTS_VALUE)
                pkt->pts = pkt->dts;
            update_initial_timestamps(s, pkt->stream_index, pkt->pts,
                                      pkt->pts, pkt);
            if (pkt->pts == AV_NOPTS_VALUE)
                pkt->pts = st->cur_dts;
            pkt->dts = pkt->pts;
            if (pkt->pts != AV_NOPTS_VALUE)
                st->cur_dts = av_add_stable(st->time_base, pkt->pts, duration, 1);
        }
    }

    if (pkt->pts != AV_NOPTS_VALUE && delay <= MAX_REORDER_DELAY && has_decode_delay_been_guessed(st)) {
        st->pts_buffer[0] = pkt->pts;
        for (i = 0; i<delay && st->pts_buffer[i] > st->pts_buffer[i + 1]; i++)
            FFSWAP(int64_t, st->pts_buffer[i], st->pts_buffer[i + 1]);

        pkt->dts = select_from_pts_buffer(st, st->pts_buffer, pkt->dts);
    }
    // We skipped it above so we try here.
    if (!onein_oneout)
        // This should happen on the first packet
        update_initial_timestamps(s, pkt->stream_index, pkt->dts, pkt->pts, pkt);
    if (pkt->dts > st->cur_dts)
        st->cur_dts = pkt->dts;

    av_dlog(NULL, "OUTdelayed:%d/%d pts:%s, dts:%s cur_dts:%s\n",
            presentation_delayed, delay, av_ts2str(pkt->pts), av_ts2str(pkt->dts), av_ts2str(st->cur_dts));

    /* update flags */
    if (is_intra_only(st->codec))
        pkt->flags |= AV_PKT_FLAG_KEY;
    if (pc)
        pkt->convergence_duration = pc->convergence_duration;
}

static void free_packet_buffer(AVPacketList **pkt_buf, AVPacketList **pkt_buf_end)
{
    while (*pkt_buf) {
        AVPacketList *pktl = *pkt_buf;
        *pkt_buf = pktl->next;
        av_free_packet(&pktl->pkt);
        av_freep(&pktl);
    }
    *pkt_buf_end = NULL;
}

/**
 * Parse a packet, add all split parts to parse_queue.
 *
 * @param pkt Packet to parse, NULL when flushing the parser at end of stream.
 */
static int parse_packet(AVFormatContext *s, AVPacket *pkt, int stream_index)
{
    AVPacket out_pkt = { 0 }, flush_pkt = { 0 };
    AVStream *st = s->streams[stream_index];
    uint8_t *data = pkt ? pkt->data : NULL;
    int size      = pkt ? pkt->size : 0;
    int ret = 0, got_output = 0;

    if (!pkt) {
        av_init_packet(&flush_pkt);
        pkt        = &flush_pkt;
        got_output = 1;
    } else if (!size && st->parser->flags & PARSER_FLAG_COMPLETE_FRAMES) {
        // preserve 0-size sync packets
        compute_pkt_fields(s, st, st->parser, pkt);
    }

    while (size > 0 || (pkt == &flush_pkt && got_output)) {
        int len;

        av_init_packet(&out_pkt);
        len = av_parser_parse2(st->parser, st->codec,
                               &out_pkt.data, &out_pkt.size, data, size,
                               pkt->pts, pkt->dts, pkt->pos);

        pkt->pts = pkt->dts = AV_NOPTS_VALUE;
        pkt->pos = -1;
        /* increment read pointer */
        data += len;
        size -= len;

        got_output = !!out_pkt.size;

        if (!out_pkt.size)
            continue;

        if (pkt->side_data) {
            out_pkt.side_data       = pkt->side_data;
            out_pkt.side_data_elems = pkt->side_data_elems;
            pkt->side_data          = NULL;
            pkt->side_data_elems    = 0;
        }

        /* set the duration */
        out_pkt.duration = 0;
        if (st->codec->codec_type == AVMEDIA_TYPE_AUDIO) {
            if (st->codec->sample_rate > 0) {
                out_pkt.duration =
                    av_rescale_q_rnd(st->parser->duration,
                                     (AVRational) { 1, st->codec->sample_rate },
                                     st->time_base,
                                     AV_ROUND_DOWN);
            }
        }

        out_pkt.stream_index = st->index;
        out_pkt.pts          = st->parser->pts;
        out_pkt.dts          = st->parser->dts;
        out_pkt.pos          = st->parser->pos;

        if (st->need_parsing == AVSTREAM_PARSE_FULL_RAW)
            out_pkt.pos = st->parser->frame_offset;

        if (st->parser->key_frame == 1 ||
            (st->parser->key_frame == -1 &&
             st->parser->pict_type == AV_PICTURE_TYPE_I))
            out_pkt.flags |= AV_PKT_FLAG_KEY;

        if (st->parser->key_frame == -1 && st->parser->pict_type ==AV_PICTURE_TYPE_NONE && (pkt->flags&AV_PKT_FLAG_KEY))
            out_pkt.flags |= AV_PKT_FLAG_KEY;

        compute_pkt_fields(s, st, st->parser, &out_pkt);

        if (out_pkt.data == pkt->data && out_pkt.size == pkt->size) {
            out_pkt.buf = pkt->buf;
            pkt->buf    = NULL;
#if FF_API_DESTRUCT_PACKET
FF_DISABLE_DEPRECATION_WARNINGS
            out_pkt.destruct = pkt->destruct;
            pkt->destruct = NULL;
FF_ENABLE_DEPRECATION_WARNINGS
#endif
        }
        if ((ret = av_dup_packet(&out_pkt)) < 0)
            goto fail;

        if (!add_to_pktbuf(&s->parse_queue, &out_pkt, &s->parse_queue_end)) {
            av_free_packet(&out_pkt);
            ret = AVERROR(ENOMEM);
            goto fail;
        }
    }

    /* end of the stream => close and free the parser */
    if (pkt == &flush_pkt) {
        av_parser_close(st->parser);
        st->parser = NULL;
    }

fail:
    av_free_packet(pkt);
    return ret;
}

static int read_from_packet_buffer(AVPacketList **pkt_buffer,
                                   AVPacketList **pkt_buffer_end,
                                   AVPacket      *pkt)
{
    AVPacketList *pktl;
    av_assert0(*pkt_buffer);
    pktl        = *pkt_buffer;
    *pkt        = pktl->pkt;
    *pkt_buffer = pktl->next;
    if (!pktl->next)
        *pkt_buffer_end = NULL;
    av_freep(&pktl);
    return 0;
}

static int read_frame_internal(AVFormatContext *s, AVPacket *pkt)
{
    int ret = 0, i, got_packet = 0;

    av_init_packet(pkt);

    while (!got_packet && !s->parse_queue) {
        AVStream *st;
        AVPacket cur_pkt;

        /* read next packet */
        ret = ff_read_packet(s, &cur_pkt);
        if (ret < 0) {
            if (ret == AVERROR(EAGAIN))
                return ret;
            /* flush the parsers */
            for (i = 0; i < s->nb_streams; i++) {
                st = s->streams[i];
                if (st->parser && st->need_parsing)
                    parse_packet(s, NULL, st->index);
            }
            /* all remaining packets are now in parse_queue =>
             * really terminate parsing */
            break;
        }
        ret = 0;
        st  = s->streams[cur_pkt.stream_index];

        if (cur_pkt.pts != AV_NOPTS_VALUE &&
            cur_pkt.dts != AV_NOPTS_VALUE &&
            cur_pkt.pts < cur_pkt.dts) {
            av_log(s, AV_LOG_WARNING,
                   "Invalid timestamps stream=%d, pts=%s, dts=%s, size=%d\n",
                   cur_pkt.stream_index,
                   av_ts2str(cur_pkt.pts),
                   av_ts2str(cur_pkt.dts),
                   cur_pkt.size);
        }
        if (s->debug & FF_FDEBUG_TS)
            av_log(s, AV_LOG_DEBUG,
                   "ff_read_packet stream=%d, pts=%s, dts=%s, size=%d, duration=%d, flags=%d\n",
                   cur_pkt.stream_index,
                   av_ts2str(cur_pkt.pts),
                   av_ts2str(cur_pkt.dts),
                   cur_pkt.size, cur_pkt.duration, cur_pkt.flags);

        if (st->need_parsing && !st->parser && !(s->flags & AVFMT_FLAG_NOPARSE)) {
            st->parser = av_parser_init(st->codec->codec_id);
            if (!st->parser) {
                av_log(s, AV_LOG_VERBOSE, "parser not found for codec "
                       "%s, packets or times may be invalid.\n",
                       avcodec_get_name(st->codec->codec_id));
                /* no parser available: just output the raw packets */
                st->need_parsing = AVSTREAM_PARSE_NONE;
            } else if (st->need_parsing == AVSTREAM_PARSE_HEADERS)
                st->parser->flags |= PARSER_FLAG_COMPLETE_FRAMES;
            else if (st->need_parsing == AVSTREAM_PARSE_FULL_ONCE)
                st->parser->flags |= PARSER_FLAG_ONCE;
            else if (st->need_parsing == AVSTREAM_PARSE_FULL_RAW)
                st->parser->flags |= PARSER_FLAG_USE_CODEC_TS;
        }

        if (!st->need_parsing || !st->parser) {
            /* no parsing needed: we just output the packet as is */
            *pkt = cur_pkt;
            compute_pkt_fields(s, st, NULL, pkt);
            if ((s->iformat->flags & AVFMT_GENERIC_INDEX) &&
                (pkt->flags & AV_PKT_FLAG_KEY) && pkt->dts != AV_NOPTS_VALUE) {
                ff_reduce_index(s, st->index);
                av_add_index_entry(st, pkt->pos, pkt->dts,
                                   0, 0, AVINDEX_KEYFRAME);
            }
            got_packet = 1;
        } else if (st->discard < AVDISCARD_ALL) {
            if ((ret = parse_packet(s, &cur_pkt, cur_pkt.stream_index)) < 0)
                return ret;
        } else {
            /* free packet */
            av_free_packet(&cur_pkt);
        }
        if (pkt->flags & AV_PKT_FLAG_KEY)
            st->skip_to_keyframe = 0;
        if (st->skip_to_keyframe) {
            av_free_packet(&cur_pkt);
            if (got_packet) {
                *pkt = cur_pkt;
            }
            got_packet = 0;
        }
    }

    if (!got_packet && s->parse_queue)
        ret = read_from_packet_buffer(&s->parse_queue, &s->parse_queue_end, pkt);

    if (ret >= 0) {
        AVStream *st = s->streams[pkt->stream_index];
        if (st->skip_samples) {
            uint8_t *p = av_packet_new_side_data(pkt, AV_PKT_DATA_SKIP_SAMPLES, 10);
            if (p) {
                AV_WL32(p, st->skip_samples);
                av_log(s, AV_LOG_DEBUG, "demuxer injecting skip %d\n", st->skip_samples);
            }
            st->skip_samples = 0;
        }

        if (st->inject_global_side_data) {
            for (i = 0; i < st->nb_side_data; i++) {
                AVPacketSideData *src_sd = &st->side_data[i];
                uint8_t *dst_data;

                if (av_packet_get_side_data(pkt, src_sd->type, NULL))
                    continue;

                dst_data = av_packet_new_side_data(pkt, src_sd->type, src_sd->size);
                if (!dst_data) {
                    av_log(s, AV_LOG_WARNING, "Could not inject global side data\n");
                    continue;
                }

                memcpy(dst_data, src_sd->data, src_sd->size);
            }
            st->inject_global_side_data = 0;
        }

        if (!(s->flags & AVFMT_FLAG_KEEP_SIDE_DATA))
            av_packet_merge_side_data(pkt);
    }

    if (s->debug & FF_FDEBUG_TS)
        av_log(s, AV_LOG_DEBUG,
               "read_frame_internal stream=%d, pts=%s, dts=%s, "
               "size=%d, duration=%d, flags=%d\n",
               pkt->stream_index,
               av_ts2str(pkt->pts),
               av_ts2str(pkt->dts),
               pkt->size, pkt->duration, pkt->flags);

    return ret;
}

int av_read_frame(AVFormatContext *s, AVPacket *pkt)
{
    const int genpts = s->flags & AVFMT_FLAG_GENPTS;
    int eof = 0;
    int ret;
    AVStream *st;

    if (!genpts) {
        ret = s->packet_buffer
              ? read_from_packet_buffer(&s->packet_buffer,
                                        &s->packet_buffer_end, pkt)
              : read_frame_internal(s, pkt);
        if (ret < 0)
            return ret;
        goto return_packet;
    }

    for (;;) {
        AVPacketList *pktl = s->packet_buffer;

        if (pktl) {
            AVPacket *next_pkt = &pktl->pkt;

            if (next_pkt->dts != AV_NOPTS_VALUE) {
                int wrap_bits = s->streams[next_pkt->stream_index]->pts_wrap_bits;
                // last dts seen for this stream. if any of packets following
                // current one had no dts, we will set this to AV_NOPTS_VALUE.
                int64_t last_dts = next_pkt->dts;
                while (pktl && next_pkt->pts == AV_NOPTS_VALUE) {
                    if (pktl->pkt.stream_index == next_pkt->stream_index &&
                        (av_compare_mod(next_pkt->dts, pktl->pkt.dts, 2LL << (wrap_bits - 1)) < 0)) {
                        if (av_compare_mod(pktl->pkt.pts, pktl->pkt.dts, 2LL << (wrap_bits - 1))) {
                            // not B-frame
                            next_pkt->pts = pktl->pkt.dts;
                        }
                        if (last_dts != AV_NOPTS_VALUE) {
                            // Once last dts was set to AV_NOPTS_VALUE, we don't change it.
                            last_dts = pktl->pkt.dts;
                        }
                    }
                    pktl = pktl->next;
                }
                if (eof && next_pkt->pts == AV_NOPTS_VALUE && last_dts != AV_NOPTS_VALUE) {
                    // Fixing the last reference frame had none pts issue (For MXF etc).
                    // We only do this when
                    // 1. eof.
                    // 2. we are not able to resolve a pts value for current packet.
                    // 3. the packets for this stream at the end of the files had valid dts.
                    next_pkt->pts = last_dts + next_pkt->duration;
                }
                pktl = s->packet_buffer;
            }

            /* read packet from packet buffer, if there is data */
            st = s->streams[next_pkt->stream_index];
            if (!(next_pkt->pts == AV_NOPTS_VALUE && st->discard < AVDISCARD_ALL &&
                  next_pkt->dts != AV_NOPTS_VALUE && !eof)) {
                ret = read_from_packet_buffer(&s->packet_buffer,
                                               &s->packet_buffer_end, pkt);
                goto return_packet;
            }
        }

        ret = read_frame_internal(s, pkt);
        if (ret < 0) {
            if (pktl && ret != AVERROR(EAGAIN)) {
                eof = 1;
                continue;
            } else
                return ret;
        }

        if (av_dup_packet(add_to_pktbuf(&s->packet_buffer, pkt,
                                        &s->packet_buffer_end)) < 0)
            return AVERROR(ENOMEM);
    }

return_packet:

    st = s->streams[pkt->stream_index];
    if ((s->iformat->flags & AVFMT_GENERIC_INDEX) && pkt->flags & AV_PKT_FLAG_KEY) {
        ff_reduce_index(s, st->index);
        av_add_index_entry(st, pkt->pos, pkt->dts, 0, 0, AVINDEX_KEYFRAME);
    }

    if (is_relative(pkt->dts))
        pkt->dts -= RELATIVE_TS_BASE;
    if (is_relative(pkt->pts))
        pkt->pts -= RELATIVE_TS_BASE;

    return ret;
}

/* XXX: suppress the packet queue */
static void flush_packet_queue(AVFormatContext *s)
{
    free_packet_buffer(&s->parse_queue,       &s->parse_queue_end);
    free_packet_buffer(&s->packet_buffer,     &s->packet_buffer_end);
    free_packet_buffer(&s->raw_packet_buffer, &s->raw_packet_buffer_end);

    s->raw_packet_buffer_remaining_size = RAW_PACKET_BUFFER_SIZE;
}

/*******************************************************/
/* seek support */

int av_find_default_stream_index(AVFormatContext *s)
{
    int first_audio_index = -1;
    int i;
    AVStream *st;

    if (s->nb_streams <= 0)
        return -1;
    for (i = 0; i < s->nb_streams; i++) {
        st = s->streams[i];
        if (st->codec->codec_type == AVMEDIA_TYPE_VIDEO &&
            !(st->disposition & AV_DISPOSITION_ATTACHED_PIC)) {
            return i;
        }
        if (first_audio_index < 0 &&
            st->codec->codec_type == AVMEDIA_TYPE_AUDIO)
            first_audio_index = i;
    }
    return first_audio_index >= 0 ? first_audio_index : 0;
}

/** Flush the frame reader. */
void ff_read_frame_flush(AVFormatContext *s)
{
    AVStream *st;
    int i, j;

    flush_packet_queue(s);

    /* Reset read state for each stream. */
    for (i = 0; i < s->nb_streams; i++) {
        st = s->streams[i];

        if (st->parser) {
            av_parser_close(st->parser);
            st->parser = NULL;
        }
        st->last_IP_pts = AV_NOPTS_VALUE;
        st->last_dts_for_order_check = AV_NOPTS_VALUE;
        if (st->first_dts == AV_NOPTS_VALUE)
            st->cur_dts = RELATIVE_TS_BASE;
        else
            /* We set the current DTS to an unspecified origin. */
            st->cur_dts = AV_NOPTS_VALUE;

        st->probe_packets = MAX_PROBE_PACKETS;

        for (j = 0; j < MAX_REORDER_DELAY + 1; j++)
            st->pts_buffer[j] = AV_NOPTS_VALUE;

        if (s->internal->inject_global_side_data)
            st->inject_global_side_data = 1;
    }
}

void ff_update_cur_dts(AVFormatContext *s, AVStream *ref_st, int64_t timestamp)
{
    int i;

    for (i = 0; i < s->nb_streams; i++) {
        AVStream *st = s->streams[i];

        st->cur_dts =
            av_rescale(timestamp,
                       st->time_base.den * (int64_t) ref_st->time_base.num,
                       st->time_base.num * (int64_t) ref_st->time_base.den);
    }
}

void ff_reduce_index(AVFormatContext *s, int stream_index)
{
    AVStream *st             = s->streams[stream_index];
    unsigned int max_entries = s->max_index_size / sizeof(AVIndexEntry);

    if ((unsigned) st->nb_index_entries >= max_entries) {
        int i;
        for (i = 0; 2 * i < st->nb_index_entries; i++)
            st->index_entries[i] = st->index_entries[2 * i];
        st->nb_index_entries = i;
    }
}

int ff_add_index_entry(AVIndexEntry **index_entries,
                       int *nb_index_entries,
                       unsigned int *index_entries_allocated_size,
                       int64_t pos, int64_t timestamp,
                       int size, int distance, int flags)
{
    AVIndexEntry *entries, *ie;
    int index;

    if ((unsigned) *nb_index_entries + 1 >= UINT_MAX / sizeof(AVIndexEntry))
        return -1;

    if (timestamp == AV_NOPTS_VALUE)
        return AVERROR(EINVAL);

    if (size < 0 || size > 0x3FFFFFFF)
        return AVERROR(EINVAL);

    if (is_relative(timestamp)) //FIXME this maintains previous behavior but we should shift by the correct offset once known
        timestamp -= RELATIVE_TS_BASE;

    entries = av_fast_realloc(*index_entries,
                              index_entries_allocated_size,
                              (*nb_index_entries + 1) *
                              sizeof(AVIndexEntry));
    if (!entries)
        return -1;

    *index_entries = entries;

    index = ff_index_search_timestamp(*index_entries, *nb_index_entries,
                                      timestamp, AVSEEK_FLAG_ANY);

    if (index < 0) {
        index = (*nb_index_entries)++;
        ie    = &entries[index];
        av_assert0(index == 0 || ie[-1].timestamp < timestamp);
    } else {
        ie = &entries[index];
        if (ie->timestamp != timestamp) {
            if (ie->timestamp <= timestamp)
                return -1;
            memmove(entries + index + 1, entries + index,
                    sizeof(AVIndexEntry) * (*nb_index_entries - index));
            (*nb_index_entries)++;
        } else if (ie->pos == pos && distance < ie->min_distance)
            // do not reduce the distance
            distance = ie->min_distance;
    }

    ie->pos          = pos;
    ie->timestamp    = timestamp;
    ie->min_distance = distance;
    ie->size         = size;
    ie->flags        = flags;

    return index;
}

int av_add_index_entry(AVStream *st, int64_t pos, int64_t timestamp,
                       int size, int distance, int flags)
{
    timestamp = wrap_timestamp(st, timestamp);
    return ff_add_index_entry(&st->index_entries, &st->nb_index_entries,
                              &st->index_entries_allocated_size, pos,
                              timestamp, size, distance, flags);
}

int ff_index_search_timestamp(const AVIndexEntry *entries, int nb_entries,
                              int64_t wanted_timestamp, int flags)
{
    int a, b, m;
    int64_t timestamp;

    a = -1;
    b = nb_entries;

    // Optimize appending index entries at the end.
    if (b && entries[b - 1].timestamp < wanted_timestamp)
        a = b - 1;

    while (b - a > 1) {
        m         = (a + b) >> 1;
        timestamp = entries[m].timestamp;
        if (timestamp >= wanted_timestamp)
            b = m;
        if (timestamp <= wanted_timestamp)
            a = m;
    }
    m = (flags & AVSEEK_FLAG_BACKWARD) ? a : b;

    if (!(flags & AVSEEK_FLAG_ANY))
        while (m >= 0 && m < nb_entries &&
               !(entries[m].flags & AVINDEX_KEYFRAME))
            m += (flags & AVSEEK_FLAG_BACKWARD) ? -1 : 1;

    if (m == nb_entries)
        return -1;
    return m;
}

int av_index_search_timestamp(AVStream *st, int64_t wanted_timestamp, int flags)
{
    return ff_index_search_timestamp(st->index_entries, st->nb_index_entries,
                                     wanted_timestamp, flags);
}

static int64_t ff_read_timestamp(AVFormatContext *s, int stream_index, int64_t *ppos, int64_t pos_limit,
                                 int64_t (*read_timestamp)(struct AVFormatContext *, int , int64_t *, int64_t ))
{
    int64_t ts = read_timestamp(s, stream_index, ppos, pos_limit);
    if (stream_index >= 0)
        ts = wrap_timestamp(s->streams[stream_index], ts);
    return ts;
}

int ff_seek_frame_binary(AVFormatContext *s, int stream_index,
                         int64_t target_ts, int flags)
{
    AVInputFormat *avif = s->iformat;
    int64_t av_uninit(pos_min), av_uninit(pos_max), pos, pos_limit;
    int64_t ts_min, ts_max, ts;
    int index;
    int64_t ret;
    AVStream *st;

    if (stream_index < 0)
        return -1;

    av_dlog(s, "read_seek: %d %s\n", stream_index, av_ts2str(target_ts));

    ts_max =
    ts_min = AV_NOPTS_VALUE;
    pos_limit = -1; // GCC falsely says it may be uninitialized.

    st = s->streams[stream_index];
    if (st->index_entries) {
        AVIndexEntry *e;

        /* FIXME: Whole function must be checked for non-keyframe entries in
         * index case, especially read_timestamp(). */
        index = av_index_search_timestamp(st, target_ts,
                                          flags | AVSEEK_FLAG_BACKWARD);
        index = FFMAX(index, 0);
        e     = &st->index_entries[index];

        if (e->timestamp <= target_ts || e->pos == e->min_distance) {
            pos_min = e->pos;
            ts_min  = e->timestamp;
            av_dlog(s, "using cached pos_min=0x%"PRIx64" dts_min=%s\n",
                    pos_min, av_ts2str(ts_min));
        } else {
            av_assert1(index == 0);
        }

        index = av_index_search_timestamp(st, target_ts,
                                          flags & ~AVSEEK_FLAG_BACKWARD);
        av_assert0(index < st->nb_index_entries);
        if (index >= 0) {
            e = &st->index_entries[index];
            av_assert1(e->timestamp >= target_ts);
            pos_max   = e->pos;
            ts_max    = e->timestamp;
            pos_limit = pos_max - e->min_distance;
            av_dlog(s, "using cached pos_max=0x%"PRIx64" pos_limit=0x%"PRIx64
                    " dts_max=%s\n", pos_max, pos_limit, av_ts2str(ts_max));
        }
    }

    pos = ff_gen_search(s, stream_index, target_ts, pos_min, pos_max, pos_limit,
                        ts_min, ts_max, flags, &ts, avif->read_timestamp);
    if (pos < 0)
        return -1;

    /* do the seek */
    if ((ret = avio_seek(s->pb, pos, SEEK_SET)) < 0)
        return ret;

    ff_read_frame_flush(s);
    ff_update_cur_dts(s, st, ts);

    return 0;
}

int ff_find_last_ts(AVFormatContext *s, int stream_index, int64_t *ts, int64_t *pos,
                    int64_t (*read_timestamp)(struct AVFormatContext *, int , int64_t *, int64_t ))
{
    int64_t step = 1024;
    int64_t limit, ts_max;
    int64_t filesize = avio_size(s->pb);
    int64_t pos_max  = filesize - 1;
    do {
        limit = pos_max;
        pos_max = FFMAX(0, (pos_max) - step);
        ts_max  = ff_read_timestamp(s, stream_index,
                                    &pos_max, limit, read_timestamp);
        step   += step;
    } while (ts_max == AV_NOPTS_VALUE && 2*limit > step);
    if (ts_max == AV_NOPTS_VALUE)
        return -1;

    for (;;) {
        int64_t tmp_pos = pos_max + 1;
        int64_t tmp_ts  = ff_read_timestamp(s, stream_index,
                                            &tmp_pos, INT64_MAX, read_timestamp);
        if (tmp_ts == AV_NOPTS_VALUE)
            break;
        av_assert0(tmp_pos > pos_max);
        ts_max  = tmp_ts;
        pos_max = tmp_pos;
        if (tmp_pos >= filesize)
            break;
    }

    if (ts)
        *ts = ts_max;
    if (pos)
        *pos = pos_max;

    return 0;
}

int64_t ff_gen_search(AVFormatContext *s, int stream_index, int64_t target_ts,
                      int64_t pos_min, int64_t pos_max, int64_t pos_limit,
                      int64_t ts_min, int64_t ts_max,
                      int flags, int64_t *ts_ret,
                      int64_t (*read_timestamp)(struct AVFormatContext *, int,
                                                int64_t *, int64_t))
{
    int64_t pos, ts;
    int64_t start_pos;
    int no_change;
    int ret;

    av_dlog(s, "gen_seek: %d %s\n", stream_index, av_ts2str(target_ts));

    if (ts_min == AV_NOPTS_VALUE) {
        pos_min = s->data_offset;
        ts_min  = ff_read_timestamp(s, stream_index, &pos_min, INT64_MAX, read_timestamp);
        if (ts_min == AV_NOPTS_VALUE)
            return -1;
    }

    if (ts_min >= target_ts) {
        *ts_ret = ts_min;
        return pos_min;
    }

    if (ts_max == AV_NOPTS_VALUE) {
        if ((ret = ff_find_last_ts(s, stream_index, &ts_max, &pos_max, read_timestamp)) < 0)
            return ret;
        pos_limit = pos_max;
    }

    if (ts_max <= target_ts) {
        *ts_ret = ts_max;
        return pos_max;
    }

    if (ts_min > ts_max)
        return -1;
    else if (ts_min == ts_max)
        pos_limit = pos_min;

    no_change = 0;
    while (pos_min < pos_limit) {
        av_dlog(s,
                "pos_min=0x%"PRIx64" pos_max=0x%"PRIx64" dts_min=%s dts_max=%s\n",
                pos_min, pos_max, av_ts2str(ts_min), av_ts2str(ts_max));
        assert(pos_limit <= pos_max);

        if (no_change == 0) {
            int64_t approximate_keyframe_distance = pos_max - pos_limit;
            // interpolate position (better than dichotomy)
            pos = av_rescale(target_ts - ts_min, pos_max - pos_min,
                             ts_max - ts_min) +
                  pos_min - approximate_keyframe_distance;
        } else if (no_change == 1) {
            // bisection if interpolation did not change min / max pos last time
            pos = (pos_min + pos_limit) >> 1;
        } else {
            /* linear search if bisection failed, can only happen if there
             * are very few or no keyframes between min/max */
            pos = pos_min;
        }
        if (pos <= pos_min)
            pos = pos_min + 1;
        else if (pos > pos_limit)
            pos = pos_limit;
        start_pos = pos;

        // May pass pos_limit instead of -1.
        ts = ff_read_timestamp(s, stream_index, &pos, INT64_MAX, read_timestamp);
        if (pos == pos_max)
            no_change++;
        else
            no_change = 0;
        av_dlog(s, "%"PRId64" %"PRId64" %"PRId64" / %s %s %s"
                " target:%s limit:%"PRId64" start:%"PRId64" noc:%d\n",
                pos_min, pos, pos_max,
                av_ts2str(ts_min), av_ts2str(ts), av_ts2str(ts_max), av_ts2str(target_ts),
                pos_limit, start_pos, no_change);
        if (ts == AV_NOPTS_VALUE) {
            av_log(s, AV_LOG_ERROR, "read_timestamp() failed in the middle\n");
            return -1;
        }
        assert(ts != AV_NOPTS_VALUE);
        if (target_ts <= ts) {
            pos_limit = start_pos - 1;
            pos_max   = pos;
            ts_max    = ts;
        }
        if (target_ts >= ts) {
            pos_min = pos;
            ts_min  = ts;
        }
    }

    pos     = (flags & AVSEEK_FLAG_BACKWARD) ? pos_min : pos_max;
    ts      = (flags & AVSEEK_FLAG_BACKWARD) ? ts_min  : ts_max;
#if 0
    pos_min = pos;
    ts_min  = ff_read_timestamp(s, stream_index, &pos_min, INT64_MAX, read_timestamp);
    pos_min++;
    ts_max = ff_read_timestamp(s, stream_index, &pos_min, INT64_MAX, read_timestamp);
    av_dlog(s, "pos=0x%"PRIx64" %s<=%s<=%s\n",
            pos, av_ts2str(ts_min), av_ts2str(target_ts), av_ts2str(ts_max));
#endif
    *ts_ret = ts;
    return pos;
}

static int seek_frame_byte(AVFormatContext *s, int stream_index,
                           int64_t pos, int flags)
{
    int64_t pos_min, pos_max;

    pos_min = s->data_offset;
    pos_max = avio_size(s->pb) - 1;

    if (pos < pos_min)
        pos = pos_min;
    else if (pos > pos_max)
        pos = pos_max;

    avio_seek(s->pb, pos, SEEK_SET);

    s->io_repositioned = 1;

    return 0;
}

static int seek_frame_generic(AVFormatContext *s, int stream_index,
                              int64_t timestamp, int flags)
{
    int index;
    int64_t ret;
    AVStream *st;
    AVIndexEntry *ie;

    st = s->streams[stream_index];

    index = av_index_search_timestamp(st, timestamp, flags);

    if (index < 0 && st->nb_index_entries &&
        timestamp < st->index_entries[0].timestamp)
        return -1;

    if (index < 0 || index == st->nb_index_entries - 1) {
        AVPacket pkt;
        int nonkey = 0;

        if (st->nb_index_entries) {
            av_assert0(st->index_entries);
            ie = &st->index_entries[st->nb_index_entries - 1];
            if ((ret = avio_seek(s->pb, ie->pos, SEEK_SET)) < 0)
                return ret;
            ff_update_cur_dts(s, st, ie->timestamp);
        } else {
            if ((ret = avio_seek(s->pb, s->data_offset, SEEK_SET)) < 0)
                return ret;
        }
        for (;;) {
            int read_status;
            do {
                read_status = av_read_frame(s, &pkt);
            } while (read_status == AVERROR(EAGAIN));
            if (read_status < 0)
                break;
            av_free_packet(&pkt);
            if (stream_index == pkt.stream_index && pkt.dts > timestamp) {
                if (pkt.flags & AV_PKT_FLAG_KEY)
                    break;
                if (nonkey++ > 1000 && st->codec->codec_id != AV_CODEC_ID_CDGRAPHICS) {
                    av_log(s, AV_LOG_ERROR,"seek_frame_generic failed as this stream seems to contain no keyframes after the target timestamp, %d non keyframes found\n", nonkey);
                    break;
                }
            }
        }
        index = av_index_search_timestamp(st, timestamp, flags);
    }
    if (index < 0)
        return -1;

    ff_read_frame_flush(s);
    if (s->iformat->read_seek)
        if (s->iformat->read_seek(s, stream_index, timestamp, flags) >= 0)
            return 0;
    ie = &st->index_entries[index];
    if ((ret = avio_seek(s->pb, ie->pos, SEEK_SET)) < 0)
        return ret;
    ff_update_cur_dts(s, st, ie->timestamp);

    return 0;
}

static int seek_frame_internal(AVFormatContext *s, int stream_index,
                               int64_t timestamp, int flags)
{
    int ret;
    AVStream *st;

    if (flags & AVSEEK_FLAG_BYTE) {
        if (s->iformat->flags & AVFMT_NO_BYTE_SEEK)
            return -1;
        ff_read_frame_flush(s);
        return seek_frame_byte(s, stream_index, timestamp, flags);
    }

    if (stream_index < 0) {
        stream_index = av_find_default_stream_index(s);
        if (stream_index < 0)
            return -1;

        st = s->streams[stream_index];
        /* timestamp for default must be expressed in AV_TIME_BASE units */
        timestamp = av_rescale(timestamp, st->time_base.den,
                               AV_TIME_BASE * (int64_t) st->time_base.num);
    }

    /* first, we try the format specific seek */
    if (s->iformat->read_seek) {
        ff_read_frame_flush(s);
        ret = s->iformat->read_seek(s, stream_index, timestamp, flags);
    } else
        ret = -1;
    if (ret >= 0)
        return 0;

    if (s->iformat->read_timestamp &&
        !(s->iformat->flags & AVFMT_NOBINSEARCH)) {
        ff_read_frame_flush(s);
        return ff_seek_frame_binary(s, stream_index, timestamp, flags);
    } else if (!(s->iformat->flags & AVFMT_NOGENSEARCH)) {
        ff_read_frame_flush(s);
        return seek_frame_generic(s, stream_index, timestamp, flags);
    } else
        return -1;
}

int av_seek_frame(AVFormatContext *s, int stream_index,
                  int64_t timestamp, int flags)
{
    int ret;

    if (s->iformat->read_seek2 && !s->iformat->read_seek) {
        int64_t min_ts = INT64_MIN, max_ts = INT64_MAX;
        if ((flags & AVSEEK_FLAG_BACKWARD))
            max_ts = timestamp;
        else
            min_ts = timestamp;
        return avformat_seek_file(s, stream_index, min_ts, timestamp, max_ts,
                                  flags & ~AVSEEK_FLAG_BACKWARD);
    }

    ret = seek_frame_internal(s, stream_index, timestamp, flags);

    if (ret >= 0)
        ret = avformat_queue_attached_pictures(s);

    return ret;
}

int avformat_seek_file(AVFormatContext *s, int stream_index, int64_t min_ts,
                       int64_t ts, int64_t max_ts, int flags)
{
    if (min_ts > ts || max_ts < ts)
        return -1;
    if (stream_index < -1 || stream_index >= (int)s->nb_streams)
        return AVERROR(EINVAL);

    if (s->seek2any>0)
        flags |= AVSEEK_FLAG_ANY;
    flags &= ~AVSEEK_FLAG_BACKWARD;

    if (s->iformat->read_seek2) {
        int ret;
        ff_read_frame_flush(s);

        if (stream_index == -1 && s->nb_streams == 1) {
            AVRational time_base = s->streams[0]->time_base;
            ts = av_rescale_q(ts, AV_TIME_BASE_Q, time_base);
            min_ts = av_rescale_rnd(min_ts, time_base.den,
                                    time_base.num * (int64_t)AV_TIME_BASE,
                                    AV_ROUND_UP   | AV_ROUND_PASS_MINMAX);
            max_ts = av_rescale_rnd(max_ts, time_base.den,
                                    time_base.num * (int64_t)AV_TIME_BASE,
                                    AV_ROUND_DOWN | AV_ROUND_PASS_MINMAX);
        }

        ret = s->iformat->read_seek2(s, stream_index, min_ts,
                                     ts, max_ts, flags);

        if (ret >= 0)
            ret = avformat_queue_attached_pictures(s);
        return ret;
    }

    if (s->iformat->read_timestamp) {
        // try to seek via read_timestamp()
    }

    // Fall back on old API if new is not implemented but old is.
    // Note the old API has somewhat different semantics.
    if (s->iformat->read_seek || 1) {
        int dir = (ts - (uint64_t)min_ts > (uint64_t)max_ts - ts ? AVSEEK_FLAG_BACKWARD : 0);
        int ret = av_seek_frame(s, stream_index, ts, flags | dir);
        if (ret<0 && ts != min_ts && max_ts != ts) {
            ret = av_seek_frame(s, stream_index, dir ? max_ts : min_ts, flags | dir);
            if (ret >= 0)
                ret = av_seek_frame(s, stream_index, ts, flags | (dir^AVSEEK_FLAG_BACKWARD));
        }
        return ret;
    }

    // try some generic seek like seek_frame_generic() but with new ts semantics
    return -1; //unreachable
}

/*******************************************************/

/**
 * Return TRUE if the stream has accurate duration in any stream.
 *
 * @return TRUE if the stream has accurate duration for at least one component.
 */
static int has_duration(AVFormatContext *ic)
{
    int i;
    AVStream *st;

    for (i = 0; i < ic->nb_streams; i++) {
        st = ic->streams[i];
        if (st->duration != AV_NOPTS_VALUE)
            return 1;
    }
    if (ic->duration != AV_NOPTS_VALUE)
        return 1;
    return 0;
}

/**
 * Estimate the stream timings from the one of each components.
 *
 * Also computes the global bitrate if possible.
 */
static void update_stream_timings(AVFormatContext *ic)
{
    int64_t start_time, start_time1, start_time_text, end_time, end_time1;
    int64_t duration, duration1, filesize;
    int i;
    AVStream *st;
    AVProgram *p;

    start_time = INT64_MAX;
    start_time_text = INT64_MAX;
    end_time   = INT64_MIN;
    duration   = INT64_MIN;
    for (i = 0; i < ic->nb_streams; i++) {
        st = ic->streams[i];
        if (st->start_time != AV_NOPTS_VALUE && st->time_base.den) {
            start_time1 = av_rescale_q(st->start_time, st->time_base,
                                       AV_TIME_BASE_Q);
            if (st->codec->codec_type == AVMEDIA_TYPE_SUBTITLE || st->codec->codec_type == AVMEDIA_TYPE_DATA) {
                if (start_time1 < start_time_text)
                    start_time_text = start_time1;
            } else
                start_time = FFMIN(start_time, start_time1);
            end_time1   = AV_NOPTS_VALUE;
            if (st->duration != AV_NOPTS_VALUE) {
                end_time1 = start_time1 +
                            av_rescale_q(st->duration, st->time_base,
                                         AV_TIME_BASE_Q);
                end_time = FFMAX(end_time, end_time1);
            }
            for (p = NULL; (p = av_find_program_from_stream(ic, p, i)); ) {
                if (p->start_time == AV_NOPTS_VALUE || p->start_time > start_time1)
                    p->start_time = start_time1;
                if (p->end_time < end_time1)
                    p->end_time = end_time1;
            }
        }
        if (st->duration != AV_NOPTS_VALUE) {
            duration1 = av_rescale_q(st->duration, st->time_base,
                                     AV_TIME_BASE_Q);
            duration  = FFMAX(duration, duration1);
        }
    }
    if (start_time == INT64_MAX || (start_time > start_time_text && start_time - start_time_text < AV_TIME_BASE))
        start_time = start_time_text;
    else if (start_time > start_time_text)
        av_log(ic, AV_LOG_VERBOSE, "Ignoring outlier non primary stream starttime %f\n", start_time_text / (float)AV_TIME_BASE);

    if (start_time != INT64_MAX) {
        ic->start_time = start_time;
        if (end_time != INT64_MIN) {
            if (ic->nb_programs) {
                for (i = 0; i < ic->nb_programs; i++) {
                    p = ic->programs[i];
                    if (p->start_time != AV_NOPTS_VALUE && p->end_time > p->start_time)
                        duration = FFMAX(duration, p->end_time - p->start_time);
                }
            } else
                duration = FFMAX(duration, end_time - start_time);
        }
    }
    if (duration != INT64_MIN && duration > 0 && ic->duration == AV_NOPTS_VALUE) {
        ic->duration = duration;
    }
    if (ic->pb && (filesize = avio_size(ic->pb)) > 0 && ic->duration != AV_NOPTS_VALUE) {
        /* compute the bitrate */
        double bitrate = (double) filesize * 8.0 * AV_TIME_BASE /
                         (double) ic->duration;
        if (bitrate >= 0 && bitrate <= INT_MAX)
            ic->bit_rate = bitrate;
    }
}

static void fill_all_stream_timings(AVFormatContext *ic)
{
    int i;
    AVStream *st;

    update_stream_timings(ic);
    for (i = 0; i < ic->nb_streams; i++) {
        st = ic->streams[i];
        if (st->start_time == AV_NOPTS_VALUE) {
            if (ic->start_time != AV_NOPTS_VALUE)
                st->start_time = av_rescale_q(ic->start_time, AV_TIME_BASE_Q,
                                              st->time_base);
            if (ic->duration != AV_NOPTS_VALUE)
                st->duration = av_rescale_q(ic->duration, AV_TIME_BASE_Q,
                                            st->time_base);
        }
    }
}

static void estimate_timings_from_bit_rate(AVFormatContext *ic)
{
    int64_t filesize, duration;
    int i, show_warning = 0;
    AVStream *st;

    /* if bit_rate is already set, we believe it */
    if (ic->bit_rate <= 0) {
        int bit_rate = 0;
        for (i = 0; i < ic->nb_streams; i++) {
            st = ic->streams[i];
            if (st->codec->bit_rate > 0) {
                if (INT_MAX - st->codec->bit_rate < bit_rate) {
                    bit_rate = 0;
                    break;
                }
                bit_rate += st->codec->bit_rate;
            }
        }
        ic->bit_rate = bit_rate;
    }

    /* if duration is already set, we believe it */
    if (ic->duration == AV_NOPTS_VALUE &&
        ic->bit_rate != 0) {
        filesize = ic->pb ? avio_size(ic->pb) : 0;
        if (filesize > 0) {
            for (i = 0; i < ic->nb_streams; i++) {
                st      = ic->streams[i];
                if (   st->time_base.num <= INT64_MAX / ic->bit_rate
                    && st->duration == AV_NOPTS_VALUE) {
                    duration = av_rescale(8 * filesize, st->time_base.den,
                                          ic->bit_rate *
                                          (int64_t) st->time_base.num);
                    st->duration = duration;
                    show_warning = 1;
                }
            }
        }
    }
    if (show_warning)
        av_log(ic, AV_LOG_WARNING,
               "Estimating duration from bitrate, this may be inaccurate\n");
}

#define DURATION_MAX_READ_SIZE 250000LL
#define DURATION_MAX_RETRY 4

/* only usable for MPEG-PS streams */
static void estimate_timings_from_pts(AVFormatContext *ic, int64_t old_offset)
{
    AVPacket pkt1, *pkt = &pkt1;
    AVStream *st;
    int num, den, read_size, i, ret;
    int found_duration = 0;
    int is_end;
    int64_t filesize, offset, duration;
    int retry = 0;

    /* flush packet queue */
    flush_packet_queue(ic);

    for (i = 0; i < ic->nb_streams; i++) {
        st = ic->streams[i];
        if (st->start_time == AV_NOPTS_VALUE &&
            st->first_dts == AV_NOPTS_VALUE &&
            st->codec->codec_type != AVMEDIA_TYPE_UNKNOWN)
            av_log(st->codec, AV_LOG_WARNING,
                   "start time for stream %d is not set in estimate_timings_from_pts\n", i);

        if (st->parser) {
            av_parser_close(st->parser);
            st->parser = NULL;
        }
    }

    av_opt_set(ic, "skip_changes", "1", AV_OPT_SEARCH_CHILDREN);
    /* estimate the end time (duration) */
    /* XXX: may need to support wrapping */
    filesize = ic->pb ? avio_size(ic->pb) : 0;
    do {
        is_end = found_duration;
        offset = filesize - (DURATION_MAX_READ_SIZE << retry);
        if (offset < 0)
            offset = 0;

        avio_seek(ic->pb, offset, SEEK_SET);
        read_size = 0;
        for (;;) {
            if (read_size >= DURATION_MAX_READ_SIZE << (FFMAX(retry - 1, 0)))
                break;

            do {
                ret = ff_read_packet(ic, pkt);
            } while (ret == AVERROR(EAGAIN));
            if (ret != 0)
                break;
            read_size += pkt->size;
            st         = ic->streams[pkt->stream_index];
            if (pkt->pts != AV_NOPTS_VALUE &&
                (st->start_time != AV_NOPTS_VALUE ||
                 st->first_dts  != AV_NOPTS_VALUE)) {
                if (pkt->duration == 0) {
                    ff_compute_frame_duration(&num, &den, st, st->parser, pkt);
                    if (den && num) {
                        pkt->duration = av_rescale_rnd(1,
                                           num * (int64_t) st->time_base.den,
                                           den * (int64_t) st->time_base.num,
                                           AV_ROUND_DOWN);
                    }
                }
                duration = pkt->pts + pkt->duration;
                found_duration = 1;
                if (st->start_time != AV_NOPTS_VALUE)
                    duration -= st->start_time;
                else
                    duration -= st->first_dts;
                if (duration > 0) {
                    if (st->duration == AV_NOPTS_VALUE || st->info->last_duration<= 0 ||
                        (st->duration < duration && FFABS(duration - st->info->last_duration) < 60LL*st->time_base.den / st->time_base.num))
                        st->duration = duration;
                    st->info->last_duration = duration;
                }
            }
            av_free_packet(pkt);
        }

        /* check if all audio/video streams have valid duration */
        if (!is_end) {
            is_end = 1;
            for (i = 0; i < ic->nb_streams; i++) {
                st = ic->streams[i];
                switch (st->codec->codec_type) {
                    case AVMEDIA_TYPE_VIDEO:
                    case AVMEDIA_TYPE_AUDIO:
                        if (st->duration == AV_NOPTS_VALUE)
                            is_end = 0;
                }
            }
        }
    } while (!is_end &&
             offset &&
             ++retry <= DURATION_MAX_RETRY);

    av_opt_set(ic, "skip_changes", "0", AV_OPT_SEARCH_CHILDREN);

    /* warn about audio/video streams which duration could not be estimated */
    for (i = 0; i < ic->nb_streams; i++) {
        st = ic->streams[i];
        if (st->duration == AV_NOPTS_VALUE) {
            switch (st->codec->codec_type) {
            case AVMEDIA_TYPE_VIDEO:
            case AVMEDIA_TYPE_AUDIO:
                if (st->start_time != AV_NOPTS_VALUE || st->first_dts  != AV_NOPTS_VALUE) {
                    av_log(ic, AV_LOG_DEBUG, "stream %d : no PTS found at end of file, duration not set\n", i);
                } else
                    av_log(ic, AV_LOG_DEBUG, "stream %d : no TS found at start of file, duration not set\n", i);
            }
        }
    }
    fill_all_stream_timings(ic);

    avio_seek(ic->pb, old_offset, SEEK_SET);
    for (i = 0; i < ic->nb_streams; i++) {
        int j;

        st              = ic->streams[i];
        st->cur_dts     = st->first_dts;
        st->last_IP_pts = AV_NOPTS_VALUE;
        st->last_dts_for_order_check = AV_NOPTS_VALUE;
        for (j = 0; j < MAX_REORDER_DELAY + 1; j++)
            st->pts_buffer[j] = AV_NOPTS_VALUE;
    }
}

static void estimate_timings(AVFormatContext *ic, int64_t old_offset)
{
    int64_t file_size;

    /* get the file size, if possible */
    if (ic->iformat->flags & AVFMT_NOFILE) {
        file_size = 0;
    } else {
        file_size = avio_size(ic->pb);
        file_size = FFMAX(0, file_size);
    }

    if ((!strcmp(ic->iformat->name, "mpeg") ||
         !strcmp(ic->iformat->name, "mpegts")) &&
        file_size && ic->pb->seekable) {
        /* get accurate estimate from the PTSes */
        estimate_timings_from_pts(ic, old_offset);
        ic->duration_estimation_method = AVFMT_DURATION_FROM_PTS;
    } else if (has_duration(ic)) {
        /* at least one component has timings - we use them for all
         * the components */
        fill_all_stream_timings(ic);
        ic->duration_estimation_method = AVFMT_DURATION_FROM_STREAM;
    } else {
        /* less precise: use bitrate info */
        estimate_timings_from_bit_rate(ic);
        ic->duration_estimation_method = AVFMT_DURATION_FROM_BITRATE;
    }
    update_stream_timings(ic);

    {
        int i;
        AVStream av_unused *st;
        for (i = 0; i < ic->nb_streams; i++) {
            st = ic->streams[i];
            av_dlog(ic, "%d: start_time: %0.3f duration: %0.3f\n", i,
                    (double) st->start_time / AV_TIME_BASE,
                    (double) st->duration   / AV_TIME_BASE);
        }
        av_dlog(ic,
                "stream: start_time: %0.3f duration: %0.3f bitrate=%d kb/s\n",
                (double) ic->start_time / AV_TIME_BASE,
                (double) ic->duration   / AV_TIME_BASE,
                ic->bit_rate / 1000);
    }
}

static int has_codec_parameters(AVStream *st, const char **errmsg_ptr)
{
    AVCodecContext *avctx = st->codec;

#define FAIL(errmsg) do {                                         \
        if (errmsg_ptr)                                           \
            *errmsg_ptr = errmsg;                                 \
        return 0;                                                 \
    } while (0)

    if (   avctx->codec_id == AV_CODEC_ID_NONE
        && avctx->codec_type != AVMEDIA_TYPE_DATA)
        FAIL("unknown codec");
    switch (avctx->codec_type) {
    case AVMEDIA_TYPE_AUDIO:
        if (!avctx->frame_size && determinable_frame_size(avctx))
            FAIL("unspecified frame size");
        if (st->info->found_decoder >= 0 &&
            avctx->sample_fmt == AV_SAMPLE_FMT_NONE)
            FAIL("unspecified sample format");
        if (!avctx->sample_rate)
            FAIL("unspecified sample rate");
        if (!avctx->channels)
            FAIL("unspecified number of channels");
        if (st->info->found_decoder >= 0 && !st->nb_decoded_frames && avctx->codec_id == AV_CODEC_ID_DTS)
            FAIL("no decodable DTS frames");
        break;
    case AVMEDIA_TYPE_VIDEO:
        if (!avctx->width)
            FAIL("unspecified size");
        if (st->info->found_decoder >= 0 && avctx->pix_fmt == AV_PIX_FMT_NONE)
            FAIL("unspecified pixel format");
        if (st->codec->codec_id == AV_CODEC_ID_RV30 || st->codec->codec_id == AV_CODEC_ID_RV40)
            if (!st->sample_aspect_ratio.num && !st->codec->sample_aspect_ratio.num && !st->codec_info_nb_frames)
                FAIL("no frame in rv30/40 and no sar");
        break;
    case AVMEDIA_TYPE_SUBTITLE:
        if (avctx->codec_id == AV_CODEC_ID_HDMV_PGS_SUBTITLE && !avctx->width)
            FAIL("unspecified size");
        break;
    case AVMEDIA_TYPE_DATA:
        if (avctx->codec_id == AV_CODEC_ID_NONE) return 1;
    }

    return 1;
}

/* returns 1 or 0 if or if not decoded data was returned, or a negative error */
static int try_decode_frame(AVFormatContext *s, AVStream *st, AVPacket *avpkt,
                            AVDictionary **options)
{
    const AVCodec *codec;
    int got_picture = 1, ret = 0;
    AVFrame *frame = av_frame_alloc();
    AVSubtitle subtitle;
    AVPacket pkt = *avpkt;

    if (!frame)
        return AVERROR(ENOMEM);

    if (!avcodec_is_open(st->codec) &&
        st->info->found_decoder <= 0 &&
        (st->codec->codec_id != -st->info->found_decoder || !st->codec->codec_id)) {
        AVDictionary *thread_opt = NULL;

        codec = find_decoder(s, st, st->codec->codec_id);

        if (!codec) {
            st->info->found_decoder = -st->codec->codec_id;
            ret                     = -1;
            goto fail;
        }

        /* Force thread count to 1 since the H.264 decoder will not extract
         * SPS and PPS to extradata during multi-threaded decoding. */
        av_dict_set(options ? options : &thread_opt, "threads", "1", 0);
        ret = avcodec_open2(st->codec, codec, options ? options : &thread_opt);
        if (!options)
            av_dict_free(&thread_opt);
        if (ret < 0) {
            st->info->found_decoder = -st->codec->codec_id;
            goto fail;
        }
        st->info->found_decoder = 1;
    } else if (!st->info->found_decoder)
        st->info->found_decoder = 1;

    if (st->info->found_decoder < 0) {
        ret = -1;
        goto fail;
    }

    while ((pkt.size > 0 || (!pkt.data && got_picture)) &&
           ret >= 0 &&
           (!has_codec_parameters(st, NULL) || !has_decode_delay_been_guessed(st) ||
            (!st->codec_info_nb_frames &&
             st->codec->codec->capabilities & CODEC_CAP_CHANNEL_CONF))) {
        got_picture = 0;
        switch (st->codec->codec_type) {
        case AVMEDIA_TYPE_VIDEO:
            ret = avcodec_decode_video2(st->codec, frame,
                                        &got_picture, &pkt);
            break;
        case AVMEDIA_TYPE_AUDIO:
            ret = avcodec_decode_audio4(st->codec, frame, &got_picture, &pkt);
            break;
        case AVMEDIA_TYPE_SUBTITLE:
            ret = avcodec_decode_subtitle2(st->codec, &subtitle,
                                           &got_picture, &pkt);
            ret = pkt.size;
            break;
        default:
            break;
        }
        if (ret >= 0) {
            if (got_picture)
                st->nb_decoded_frames++;
            pkt.data += ret;
            pkt.size -= ret;
            ret       = got_picture;
        }
    }

    if (!pkt.data && !got_picture)
        ret = -1;

fail:
    av_frame_free(&frame);
    return ret;
}

unsigned int ff_codec_get_tag(const AVCodecTag *tags, enum AVCodecID id)
{
    while (tags->id != AV_CODEC_ID_NONE) {
        if (tags->id == id)
            return tags->tag;
        tags++;
    }
    return 0;
}

enum AVCodecID ff_codec_get_id(const AVCodecTag *tags, unsigned int tag)
{
    int i;
    for (i = 0; tags[i].id != AV_CODEC_ID_NONE; i++)
        if (tag == tags[i].tag)
            return tags[i].id;
    for (i = 0; tags[i].id != AV_CODEC_ID_NONE; i++)
        if (avpriv_toupper4(tag) == avpriv_toupper4(tags[i].tag))
            return tags[i].id;
    return AV_CODEC_ID_NONE;
}

enum AVCodecID ff_get_pcm_codec_id(int bps, int flt, int be, int sflags)
{
    if (flt) {
        switch (bps) {
        case 32:
            return be ? AV_CODEC_ID_PCM_F32BE : AV_CODEC_ID_PCM_F32LE;
        case 64:
            return be ? AV_CODEC_ID_PCM_F64BE : AV_CODEC_ID_PCM_F64LE;
        default:
            return AV_CODEC_ID_NONE;
        }
    } else {
        bps  += 7;
        bps >>= 3;
        if (sflags & (1 << (bps - 1))) {
            switch (bps) {
            case 1:
                return AV_CODEC_ID_PCM_S8;
            case 2:
                return be ? AV_CODEC_ID_PCM_S16BE : AV_CODEC_ID_PCM_S16LE;
            case 3:
                return be ? AV_CODEC_ID_PCM_S24BE : AV_CODEC_ID_PCM_S24LE;
            case 4:
                return be ? AV_CODEC_ID_PCM_S32BE : AV_CODEC_ID_PCM_S32LE;
            default:
                return AV_CODEC_ID_NONE;
            }
        } else {
            switch (bps) {
            case 1:
                return AV_CODEC_ID_PCM_U8;
            case 2:
                return be ? AV_CODEC_ID_PCM_U16BE : AV_CODEC_ID_PCM_U16LE;
            case 3:
                return be ? AV_CODEC_ID_PCM_U24BE : AV_CODEC_ID_PCM_U24LE;
            case 4:
                return be ? AV_CODEC_ID_PCM_U32BE : AV_CODEC_ID_PCM_U32LE;
            default:
                return AV_CODEC_ID_NONE;
            }
        }
    }
}

unsigned int av_codec_get_tag(const AVCodecTag *const *tags, enum AVCodecID id)
{
    unsigned int tag;
    if (!av_codec_get_tag2(tags, id, &tag))
        return 0;
    return tag;
}

int av_codec_get_tag2(const AVCodecTag * const *tags, enum AVCodecID id,
                      unsigned int *tag)
{
    int i;
    for (i = 0; tags && tags[i]; i++) {
        const AVCodecTag *codec_tags = tags[i];
        while (codec_tags->id != AV_CODEC_ID_NONE) {
            if (codec_tags->id == id) {
                *tag = codec_tags->tag;
                return 1;
            }
            codec_tags++;
        }
    }
    return 0;
}

enum AVCodecID av_codec_get_id(const AVCodecTag *const *tags, unsigned int tag)
{
    int i;
    for (i = 0; tags && tags[i]; i++) {
        enum AVCodecID id = ff_codec_get_id(tags[i], tag);
        if (id != AV_CODEC_ID_NONE)
            return id;
    }
    return AV_CODEC_ID_NONE;
}

static void compute_chapters_end(AVFormatContext *s)
{
    unsigned int i, j;
    int64_t max_time = s->duration +
                       ((s->start_time == AV_NOPTS_VALUE) ? 0 : s->start_time);

    for (i = 0; i < s->nb_chapters; i++)
        if (s->chapters[i]->end == AV_NOPTS_VALUE) {
            AVChapter *ch = s->chapters[i];
            int64_t end = max_time ? av_rescale_q(max_time, AV_TIME_BASE_Q,
                                                  ch->time_base)
                                   : INT64_MAX;

            for (j = 0; j < s->nb_chapters; j++) {
                AVChapter *ch1     = s->chapters[j];
                int64_t next_start = av_rescale_q(ch1->start, ch1->time_base,
                                                  ch->time_base);
                if (j != i && next_start > ch->start && next_start < end)
                    end = next_start;
            }
            ch->end = (end == INT64_MAX) ? ch->start : end;
        }
}

static int get_std_framerate(int i)
{
    if (i < 60 * 12)
        return (i + 1) * 1001;
    else
        return ((const int[]) { 24, 30, 60, 12, 15, 48 })[i - 60 * 12] * 1000 * 12;
}

/* Is the time base unreliable?
 * This is a heuristic to balance between quick acceptance of the values in
 * the headers vs. some extra checks.
 * Old DivX and Xvid often have nonsense timebases like 1fps or 2fps.
 * MPEG-2 commonly misuses field repeat flags to store different framerates.
 * And there are "variable" fps files this needs to detect as well. */
static int tb_unreliable(AVCodecContext *c)
{
    if (c->time_base.den >= 101L * c->time_base.num ||
        c->time_base.den <    5L * c->time_base.num ||
        // c->codec_tag == AV_RL32("DIVX") ||
        // c->codec_tag == AV_RL32("XVID") ||
        c->codec_tag == AV_RL32("mp4v") ||
        c->codec_id == AV_CODEC_ID_MPEG2VIDEO ||
        c->codec_id == AV_CODEC_ID_GIF ||
        c->codec_id == AV_CODEC_ID_H264)
        return 1;
    return 0;
}

#if FF_API_FORMAT_PARAMETERS
int av_find_stream_info(AVFormatContext *ic)
{
    return avformat_find_stream_info(ic, NULL);
}
#endif

int ff_alloc_extradata(AVCodecContext *avctx, int size)
{
    int ret;

    if (size < 0 || size >= INT32_MAX - FF_INPUT_BUFFER_PADDING_SIZE) {
        avctx->extradata_size = 0;
        return AVERROR(EINVAL);
    }
    avctx->extradata = av_malloc(size + FF_INPUT_BUFFER_PADDING_SIZE);
    if (avctx->extradata) {
        memset(avctx->extradata + size, 0, FF_INPUT_BUFFER_PADDING_SIZE);
        avctx->extradata_size = size;
        ret = 0;
    } else {
        avctx->extradata_size = 0;
        ret = AVERROR(ENOMEM);
    }
    return ret;
}

int ff_get_extradata(AVCodecContext *avctx, AVIOContext *pb, int size)
{
    int ret = ff_alloc_extradata(avctx, size);
    if (ret < 0)
        return ret;
    ret = avio_read(pb, avctx->extradata, size);
    if (ret != size) {
        av_freep(&avctx->extradata);
        avctx->extradata_size = 0;
        av_log(avctx, AV_LOG_ERROR, "Failed to read extradata of size %d\n", size);
        return ret < 0 ? ret : AVERROR_INVALIDDATA;
    }

    return ret;
}

int ff_rfps_add_frame(AVFormatContext *ic, AVStream *st, int64_t ts)
{
    int i, j;
    int64_t last = st->info->last_dts;

    if (   ts != AV_NOPTS_VALUE && last != AV_NOPTS_VALUE && ts > last
       && ts - (uint64_t)last < INT64_MAX) {
        double dts = (is_relative(ts) ?  ts - RELATIVE_TS_BASE : ts) * av_q2d(st->time_base);
        int64_t duration = ts - last;

        if (!st->info->duration_error)
            st->info->duration_error = av_mallocz(sizeof(st->info->duration_error[0])*2);
        if (!st->info->duration_error)
            return AVERROR(ENOMEM);

//         if (st->codec->codec_type == AVMEDIA_TYPE_VIDEO)
//             av_log(NULL, AV_LOG_ERROR, "%f\n", dts);
        for (i = 0; i<MAX_STD_TIMEBASES; i++) {
            if (st->info->duration_error[0][1][i] < 1e10) {
                int framerate = get_std_framerate(i);
                double sdts = dts*framerate/(1001*12);
                for (j= 0; j<2; j++) {
                    int64_t ticks = llrint(sdts+j*0.5);
                    double error= sdts - ticks + j*0.5;
                    st->info->duration_error[j][0][i] += error;
                    st->info->duration_error[j][1][i] += error*error;
                }
            }
        }
        st->info->duration_count++;
        st->info->rfps_duration_sum += duration;

        if (st->info->duration_count % 10 == 0) {
            int n = st->info->duration_count;
            for (i = 0; i<MAX_STD_TIMEBASES; i++) {
                if (st->info->duration_error[0][1][i] < 1e10) {
                    double a0     = st->info->duration_error[0][0][i] / n;
                    double error0 = st->info->duration_error[0][1][i] / n - a0*a0;
                    double a1     = st->info->duration_error[1][0][i] / n;
                    double error1 = st->info->duration_error[1][1][i] / n - a1*a1;
                    if (error0 > 0.04 && error1 > 0.04) {
                        st->info->duration_error[0][1][i] = 2e10;
                        st->info->duration_error[1][1][i] = 2e10;
                    }
                }
            }
        }

        // ignore the first 4 values, they might have some random jitter
        if (st->info->duration_count > 3 && is_relative(ts) == is_relative(last))
            st->info->duration_gcd = av_gcd(st->info->duration_gcd, duration);
    }
    if (ts != AV_NOPTS_VALUE)
        st->info->last_dts = ts;

    return 0;
}

void ff_rfps_calculate(AVFormatContext *ic)
{
    int i, j;

    for (i = 0; i < ic->nb_streams; i++) {
        AVStream *st = ic->streams[i];

        if (st->codec->codec_type != AVMEDIA_TYPE_VIDEO)
            continue;
        // the check for tb_unreliable() is not completely correct, since this is not about handling
        // a unreliable/inexact time base, but a time base that is finer than necessary, as e.g.
        // ipmovie.c produces.
        if (tb_unreliable(st->codec) && st->info->duration_count > 15 && st->info->duration_gcd > FFMAX(1, st->time_base.den/(500LL*st->time_base.num)) && !st->r_frame_rate.num)
            av_reduce(&st->r_frame_rate.num, &st->r_frame_rate.den, st->time_base.den, st->time_base.num * st->info->duration_gcd, INT_MAX);
        if (st->info->duration_count>1 && !st->r_frame_rate.num
            && tb_unreliable(st->codec)) {
            int num = 0;
            double best_error= 0.01;
            AVRational ref_rate = st->r_frame_rate.num ? st->r_frame_rate : av_inv_q(st->time_base);

            for (j= 0; j<MAX_STD_TIMEBASES; j++) {
                int k;

                if (st->info->codec_info_duration && st->info->codec_info_duration*av_q2d(st->time_base) < (1001*12.0)/get_std_framerate(j))
                    continue;
                if (!st->info->codec_info_duration && 1.0 < (1001*12.0)/get_std_framerate(j))
                    continue;

                if (av_q2d(st->time_base) * st->info->rfps_duration_sum / st->info->duration_count < (1001*12.0 * 0.8)/get_std_framerate(j))
                    continue;

                for (k= 0; k<2; k++) {
                    int n = st->info->duration_count;
                    double a= st->info->duration_error[k][0][j] / n;
                    double error= st->info->duration_error[k][1][j]/n - a*a;

                    if (error < best_error && best_error> 0.000000001) {
                        best_error= error;
                        num = get_std_framerate(j);
                    }
                    if (error < 0.02)
                        av_log(NULL, AV_LOG_DEBUG, "rfps: %f %f\n", get_std_framerate(j) / 12.0/1001, error);
                }
            }
            // do not increase frame rate by more than 1 % in order to match a standard rate.
            if (num && (!ref_rate.num || (double)num/(12*1001) < 1.01 * av_q2d(ref_rate)))
                av_reduce(&st->r_frame_rate.num, &st->r_frame_rate.den, num, 12*1001, INT_MAX);
        }
        if (   !st->avg_frame_rate.num
            && st->r_frame_rate.num && st->info->rfps_duration_sum
            && st->info->codec_info_duration <= 0
            && st->info->duration_count > 2
            && fabs(1.0 / (av_q2d(st->r_frame_rate) * av_q2d(st->time_base)) - st->info->rfps_duration_sum / (double)st->info->duration_count) <= 1.0
            ) {
            av_log(ic, AV_LOG_DEBUG, "Setting avg frame rate based on r frame rate\n");
            st->avg_frame_rate = st->r_frame_rate;
        }

        av_freep(&st->info->duration_error);
        st->info->last_dts = AV_NOPTS_VALUE;
        st->info->duration_count = 0;
        st->info->rfps_duration_sum = 0;
    }
}

int avformat_find_stream_info(AVFormatContext *ic, AVDictionary **options)
{
    int i, count, ret = 0, j;
    int64_t read_size;
    AVStream *st;
    AVPacket pkt1, *pkt;
    int64_t old_offset  = avio_tell(ic->pb);
    // new streams might appear, no options for those
    int orig_nb_streams = ic->nb_streams;
    int flush_codecs    = ic->probesize > 0;
    int64_t max_analyze_duration = ic->max_analyze_duration2;
    if (!max_analyze_duration)
        max_analyze_duration = ic->max_analyze_duration;

    av_opt_set(ic, "skip_clear", "1", AV_OPT_SEARCH_CHILDREN);

    if (!max_analyze_duration) {
        if (!strcmp(ic->iformat->name, "flv") && !(ic->ctx_flags & AVFMTCTX_NOHEADER)) {
            max_analyze_duration = 10*AV_TIME_BASE;
        } else
            max_analyze_duration = 5*AV_TIME_BASE;
    }

    if (ic->pb)
        av_log(ic, AV_LOG_DEBUG, "Before avformat_find_stream_info() pos: %"PRId64" bytes read:%"PRId64" seeks:%d\n",
               avio_tell(ic->pb), ic->pb->bytes_read, ic->pb->seek_count);

    for (i = 0; i < ic->nb_streams; i++) {
        const AVCodec *codec;
        AVDictionary *thread_opt = NULL;
        st = ic->streams[i];

        if (st->codec->codec_type == AVMEDIA_TYPE_VIDEO ||
            st->codec->codec_type == AVMEDIA_TYPE_SUBTITLE) {
/*            if (!st->time_base.num)
                st->time_base = */
            if (!st->codec->time_base.num)
                st->codec->time_base = st->time_base;
        }
        // only for the split stuff
        if (!st->parser && !(ic->flags & AVFMT_FLAG_NOPARSE)) {
            st->parser = av_parser_init(st->codec->codec_id);
            if (st->parser) {
                if (st->need_parsing == AVSTREAM_PARSE_HEADERS) {
                    st->parser->flags |= PARSER_FLAG_COMPLETE_FRAMES;
                } else if (st->need_parsing == AVSTREAM_PARSE_FULL_RAW) {
                    st->parser->flags |= PARSER_FLAG_USE_CODEC_TS;
                }
            } else if (st->need_parsing) {
                av_log(ic, AV_LOG_VERBOSE, "parser not found for codec "
                       "%s, packets or times may be invalid.\n",
                       avcodec_get_name(st->codec->codec_id));
            }
        }
        codec = find_decoder(ic, st, st->codec->codec_id);

        /* Force thread count to 1 since the H.264 decoder will not extract
         * SPS and PPS to extradata during multi-threaded decoding. */
        av_dict_set(options ? &options[i] : &thread_opt, "threads", "1", 0);

        /* Ensure that subtitle_header is properly set. */
        if (st->codec->codec_type == AVMEDIA_TYPE_SUBTITLE
            && codec && !st->codec->codec) {
            if (avcodec_open2(st->codec, codec, options ? &options[i] : &thread_opt) < 0)
                av_log(ic, AV_LOG_WARNING,
                       "Failed to open codec in av_find_stream_info\n");
        }

        // Try to just open decoders, in case this is enough to get parameters.
        if (!has_codec_parameters(st, NULL) && st->request_probe <= 0) {
            if (codec && !st->codec->codec)
                if (avcodec_open2(st->codec, codec, options ? &options[i] : &thread_opt) < 0)
                    av_log(ic, AV_LOG_WARNING,
                           "Failed to open codec in av_find_stream_info\n");
        }
        if (!options)
            av_dict_free(&thread_opt);
    }

    for (i = 0; i < ic->nb_streams; i++) {
#if FF_API_R_FRAME_RATE
        ic->streams[i]->info->last_dts = AV_NOPTS_VALUE;
#endif
        ic->streams[i]->info->fps_first_dts = AV_NOPTS_VALUE;
        ic->streams[i]->info->fps_last_dts  = AV_NOPTS_VALUE;
    }

    count     = 0;
    read_size = 0;
    for (;;) {
        if (ff_check_interrupt(&ic->interrupt_callback)) {
            ret = AVERROR_EXIT;
            av_log(ic, AV_LOG_DEBUG, "interrupted\n");
            break;
        }

        /* check if one codec still needs to be handled */
        for (i = 0; i < ic->nb_streams; i++) {
            int fps_analyze_framecount = 20;

            st = ic->streams[i];
            if (!has_codec_parameters(st, NULL))
                break;
            /* If the timebase is coarse (like the usual millisecond precision
             * of mkv), we need to analyze more frames to reliably arrive at
             * the correct fps. */
            if (av_q2d(st->time_base) > 0.0005)
                fps_analyze_framecount *= 2;
            if (!tb_unreliable(st->codec))
                fps_analyze_framecount = 0;
            if (ic->fps_probe_size >= 0)
                fps_analyze_framecount = ic->fps_probe_size;
            if (st->disposition & AV_DISPOSITION_ATTACHED_PIC)
                fps_analyze_framecount = 0;
            /* variable fps and no guess at the real fps */
            if (!(st->r_frame_rate.num && st->avg_frame_rate.num) &&
                st->info->duration_count < fps_analyze_framecount &&
                st->codec->codec_type == AVMEDIA_TYPE_VIDEO)
                break;
            if (st->parser && st->parser->parser->split &&
                !st->codec->extradata)
                break;
            if (st->first_dts == AV_NOPTS_VALUE &&
                !(ic->iformat->flags & AVFMT_NOTIMESTAMPS) &&
                (st->codec->codec_type == AVMEDIA_TYPE_VIDEO ||
                 st->codec->codec_type == AVMEDIA_TYPE_AUDIO))
                break;
        }
        if (i == ic->nb_streams) {
            /* NOTE: If the format has no header, then we need to read some
             * packets to get most of the streams, so we cannot stop here. */
            if (!(ic->ctx_flags & AVFMTCTX_NOHEADER)) {
                /* If we found the info for all the codecs, we can stop. */
                ret = count;
                av_log(ic, AV_LOG_DEBUG, "All info found\n");
                flush_codecs = 0;
                break;
            }
        }
        /* We did not get all the codec info, but we read too much data. */
        if (read_size >= ic->probesize) {
            ret = count;
            av_log(ic, AV_LOG_DEBUG,
                   "Probe buffer size limit of %d bytes reached\n", ic->probesize);
            for (i = 0; i < ic->nb_streams; i++)
                if (!ic->streams[i]->r_frame_rate.num &&
                    ic->streams[i]->info->duration_count <= 1 &&
                    ic->streams[i]->codec->codec_type == AVMEDIA_TYPE_VIDEO &&
                    strcmp(ic->iformat->name, "image2"))
                    av_log(ic, AV_LOG_WARNING,
                           "Stream #%d: not enough frames to estimate rate; "
                           "consider increasing probesize\n", i);
            break;
        }

        /* NOTE: A new stream can be added there if no header in file
         * (AVFMTCTX_NOHEADER). */
        ret = read_frame_internal(ic, &pkt1);
        if (ret == AVERROR(EAGAIN))
            continue;

        if (ret < 0) {
            /* EOF or error*/
            break;
        }

        if (ic->flags & AVFMT_FLAG_NOBUFFER)
            free_packet_buffer(&ic->packet_buffer, &ic->packet_buffer_end);
        {
            pkt = add_to_pktbuf(&ic->packet_buffer, &pkt1,
                                &ic->packet_buffer_end);
            if (!pkt) {
                ret = AVERROR(ENOMEM);
                goto find_stream_info_err;
            }
            if ((ret = av_dup_packet(pkt)) < 0)
                goto find_stream_info_err;
        }

        st = ic->streams[pkt->stream_index];
        if (!(st->disposition & AV_DISPOSITION_ATTACHED_PIC))
            read_size += pkt->size;

        if (pkt->dts != AV_NOPTS_VALUE && st->codec_info_nb_frames > 1) {
            /* check for non-increasing dts */
            if (st->info->fps_last_dts != AV_NOPTS_VALUE &&
                st->info->fps_last_dts >= pkt->dts) {
                av_log(ic, AV_LOG_DEBUG,
                       "Non-increasing DTS in stream %d: packet %d with DTS "
                       "%"PRId64", packet %d with DTS %"PRId64"\n",
                       st->index, st->info->fps_last_dts_idx,
                       st->info->fps_last_dts, st->codec_info_nb_frames,
                       pkt->dts);
                st->info->fps_first_dts =
                st->info->fps_last_dts  = AV_NOPTS_VALUE;
            }
            /* Check for a discontinuity in dts. If the difference in dts
             * is more than 1000 times the average packet duration in the
             * sequence, we treat it as a discontinuity. */
            if (st->info->fps_last_dts != AV_NOPTS_VALUE &&
                st->info->fps_last_dts_idx > st->info->fps_first_dts_idx &&
                (pkt->dts - st->info->fps_last_dts) / 1000 >
                (st->info->fps_last_dts     - st->info->fps_first_dts) /
                (st->info->fps_last_dts_idx - st->info->fps_first_dts_idx)) {
                av_log(ic, AV_LOG_WARNING,
                       "DTS discontinuity in stream %d: packet %d with DTS "
                       "%"PRId64", packet %d with DTS %"PRId64"\n",
                       st->index, st->info->fps_last_dts_idx,
                       st->info->fps_last_dts, st->codec_info_nb_frames,
                       pkt->dts);
                st->info->fps_first_dts =
                st->info->fps_last_dts  = AV_NOPTS_VALUE;
            }

            /* update stored dts values */
            if (st->info->fps_first_dts == AV_NOPTS_VALUE) {
                st->info->fps_first_dts     = pkt->dts;
                st->info->fps_first_dts_idx = st->codec_info_nb_frames;
            }
            st->info->fps_last_dts     = pkt->dts;
            st->info->fps_last_dts_idx = st->codec_info_nb_frames;
        }
        if (st->codec_info_nb_frames>1) {
            int64_t t = 0;

            if (st->time_base.den > 0)
                t = av_rescale_q(st->info->codec_info_duration, st->time_base, AV_TIME_BASE_Q);
            if (st->avg_frame_rate.num > 0)
                t = FFMAX(t, av_rescale_q(st->codec_info_nb_frames, av_inv_q(st->avg_frame_rate), AV_TIME_BASE_Q));

            if (   t == 0
                && st->codec_info_nb_frames>30
                && st->info->fps_first_dts != AV_NOPTS_VALUE
                && st->info->fps_last_dts  != AV_NOPTS_VALUE)
                t = FFMAX(t, av_rescale_q(st->info->fps_last_dts - st->info->fps_first_dts, st->time_base, AV_TIME_BASE_Q));

            if (t >= max_analyze_duration) {
                av_log(ic, AV_LOG_VERBOSE, "max_analyze_duration %"PRId64" reached at %"PRId64" microseconds\n",
                       max_analyze_duration,
                       t);
                break;
            }
            if (pkt->duration) {
                st->info->codec_info_duration        += pkt->duration;
                st->info->codec_info_duration_fields += st->parser && st->need_parsing && st->codec->ticks_per_frame ==2 ? st->parser->repeat_pict + 1 : 2;
            }
        }
#if FF_API_R_FRAME_RATE
        if (st->codec->codec_type == AVMEDIA_TYPE_VIDEO)
            ff_rfps_add_frame(ic, st, pkt->dts);
#endif
        if (st->parser && st->parser->parser->split && !st->codec->extradata) {
            int i = st->parser->parser->split(st->codec, pkt->data, pkt->size);
            if (i > 0 && i < FF_MAX_EXTRADATA_SIZE) {
                if (ff_alloc_extradata(st->codec, i))
                    return AVERROR(ENOMEM);
                memcpy(st->codec->extradata, pkt->data,
                       st->codec->extradata_size);
            }
        }

        /* If still no information, we try to open the codec and to
         * decompress the frame. We try to avoid that in most cases as
         * it takes longer and uses more memory. For MPEG-4, we need to
         * decompress for QuickTime.
         *
         * If CODEC_CAP_CHANNEL_CONF is set this will force decoding of at
         * least one frame of codec data, this makes sure the codec initializes
         * the channel configuration and does not only trust the values from
         * the container. */
        try_decode_frame(ic, st, pkt,
                         (options && i < orig_nb_streams) ? &options[i] : NULL);

        st->codec_info_nb_frames++;
        count++;
    }

    if (flush_codecs) {
        AVPacket empty_pkt = { 0 };
        int err = 0;
        av_init_packet(&empty_pkt);

        for (i = 0; i < ic->nb_streams; i++) {

            st = ic->streams[i];

            /* flush the decoders */
            if (st->info->found_decoder == 1) {
                do {
                    err = try_decode_frame(ic, st, &empty_pkt,
                                            (options && i < orig_nb_streams)
                                            ? &options[i] : NULL);
                } while (err > 0 && !has_codec_parameters(st, NULL));

                if (err < 0) {
                    av_log(ic, AV_LOG_INFO,
                        "decoding for stream %d failed\n", st->index);
                }
            }
        }
    }
    av_opt_set(ic, "skip_clear", "0", AV_OPT_SEARCH_CHILDREN);

    // close codecs which were opened in try_decode_frame()
    for (i = 0; i < ic->nb_streams; i++) {
        st = ic->streams[i];
        avcodec_close(st->codec);
    }

    ff_rfps_calculate(ic);

    for (i = 0; i < ic->nb_streams; i++) {
        st = ic->streams[i];
        if (st->codec->codec_type == AVMEDIA_TYPE_VIDEO) {
            if (st->codec->codec_id == AV_CODEC_ID_RAWVIDEO && !st->codec->codec_tag && !st->codec->bits_per_coded_sample) {
                uint32_t tag= avcodec_pix_fmt_to_codec_tag(st->codec->pix_fmt);
                if (avpriv_find_pix_fmt(ff_raw_pix_fmt_tags, tag) == st->codec->pix_fmt)
                    st->codec->codec_tag= tag;
            }

            /* estimate average framerate if not set by demuxer */
            if (st->info->codec_info_duration_fields &&
                !st->avg_frame_rate.num &&
                st->info->codec_info_duration) {
                int best_fps      = 0;
                double best_error = 0.01;

                if (st->info->codec_info_duration        >= INT64_MAX / st->time_base.num / 2||
                    st->info->codec_info_duration_fields >= INT64_MAX / st->time_base.den ||
                    st->info->codec_info_duration        < 0)
                    continue;
                av_reduce(&st->avg_frame_rate.num, &st->avg_frame_rate.den,
                          st->info->codec_info_duration_fields * (int64_t) st->time_base.den,
                          st->info->codec_info_duration * 2 * (int64_t) st->time_base.num, 60000);

                /* Round guessed framerate to a "standard" framerate if it's
                 * within 1% of the original estimate. */
                for (j = 0; j < MAX_STD_TIMEBASES; j++) {
                    AVRational std_fps = { get_std_framerate(j), 12 * 1001 };
                    double error       = fabs(av_q2d(st->avg_frame_rate) /
                                              av_q2d(std_fps) - 1);

                    if (error < best_error) {
                        best_error = error;
                        best_fps   = std_fps.num;
                    }
                }
                if (best_fps)
                    av_reduce(&st->avg_frame_rate.num, &st->avg_frame_rate.den,
                              best_fps, 12 * 1001, INT_MAX);
            }

            if (!st->r_frame_rate.num) {
                if (    st->codec->time_base.den * (int64_t) st->time_base.num
                    <= st->codec->time_base.num * st->codec->ticks_per_frame * (int64_t) st->time_base.den) {
                    st->r_frame_rate.num = st->codec->time_base.den;
                    st->r_frame_rate.den = st->codec->time_base.num * st->codec->ticks_per_frame;
                } else {
                    st->r_frame_rate.num = st->time_base.den;
                    st->r_frame_rate.den = st->time_base.num;
                }
            }
        } else if (st->codec->codec_type == AVMEDIA_TYPE_AUDIO) {
            if (!st->codec->bits_per_coded_sample)
                st->codec->bits_per_coded_sample =
                    av_get_bits_per_sample(st->codec->codec_id);
            // set stream disposition based on audio service type
            switch (st->codec->audio_service_type) {
            case AV_AUDIO_SERVICE_TYPE_EFFECTS:
                st->disposition = AV_DISPOSITION_CLEAN_EFFECTS;
                break;
            case AV_AUDIO_SERVICE_TYPE_VISUALLY_IMPAIRED:
                st->disposition = AV_DISPOSITION_VISUAL_IMPAIRED;
                break;
            case AV_AUDIO_SERVICE_TYPE_HEARING_IMPAIRED:
                st->disposition = AV_DISPOSITION_HEARING_IMPAIRED;
                break;
            case AV_AUDIO_SERVICE_TYPE_COMMENTARY:
                st->disposition = AV_DISPOSITION_COMMENT;
                break;
            case AV_AUDIO_SERVICE_TYPE_KARAOKE:
                st->disposition = AV_DISPOSITION_KARAOKE;
                break;
            }
        }
    }

    if (ic->probesize)
    estimate_timings(ic, old_offset);

    if (ret >= 0 && ic->nb_streams)
        /* We could not have all the codec parameters before EOF. */
        ret = -1;
    for (i = 0; i < ic->nb_streams; i++) {
        const char *errmsg;
        st = ic->streams[i];
        if (!has_codec_parameters(st, &errmsg)) {
            char buf[256];
            avcodec_string(buf, sizeof(buf), st->codec, 0);
            av_log(ic, AV_LOG_WARNING,
                   "Could not find codec parameters for stream %d (%s): %s\n"
                   "Consider increasing the value for the 'analyzeduration' and 'probesize' options\n",
                   i, buf, errmsg);
        } else {
            ret = 0;
        }
    }

    compute_chapters_end(ic);

find_stream_info_err:
    for (i = 0; i < ic->nb_streams; i++) {
        st = ic->streams[i];
        if (ic->streams[i]->codec->codec_type != AVMEDIA_TYPE_AUDIO)
            ic->streams[i]->codec->thread_count = 0;
        if (st->info)
            av_freep(&st->info->duration_error);
        av_freep(&ic->streams[i]->info);
    }
    if (ic->pb)
        av_log(ic, AV_LOG_DEBUG, "After avformat_find_stream_info() pos: %"PRId64" bytes read:%"PRId64" seeks:%d frames:%d\n",
               avio_tell(ic->pb), ic->pb->bytes_read, ic->pb->seek_count, count);
    return ret;
}

AVProgram *av_find_program_from_stream(AVFormatContext *ic, AVProgram *last, int s)
{
    int i, j;

    for (i = 0; i < ic->nb_programs; i++) {
        if (ic->programs[i] == last) {
            last = NULL;
        } else {
            if (!last)
                for (j = 0; j < ic->programs[i]->nb_stream_indexes; j++)
                    if (ic->programs[i]->stream_index[j] == s)
                        return ic->programs[i];
        }
    }
    return NULL;
}

int av_find_best_stream(AVFormatContext *ic, enum AVMediaType type,
                        int wanted_stream_nb, int related_stream,
                        AVCodec **decoder_ret, int flags)
{
    int i, nb_streams = ic->nb_streams;
    int ret = AVERROR_STREAM_NOT_FOUND, best_count = -1, best_bitrate = -1, best_multiframe = -1, count, bitrate, multiframe;
    unsigned *program = NULL;
    const AVCodec *decoder = NULL, *best_decoder = NULL;

    if (related_stream >= 0 && wanted_stream_nb < 0) {
        AVProgram *p = av_find_program_from_stream(ic, NULL, related_stream);
        if (p) {
            program    = p->stream_index;
            nb_streams = p->nb_stream_indexes;
        }
    }
    for (i = 0; i < nb_streams; i++) {
        int real_stream_index = program ? program[i] : i;
        AVStream *st          = ic->streams[real_stream_index];
        AVCodecContext *avctx = st->codec;
        if (avctx->codec_type != type)
            continue;
        if (wanted_stream_nb >= 0 && real_stream_index != wanted_stream_nb)
            continue;
        if (wanted_stream_nb != real_stream_index &&
            st->disposition & (AV_DISPOSITION_HEARING_IMPAIRED |
                               AV_DISPOSITION_VISUAL_IMPAIRED))
            continue;
        if (type == AVMEDIA_TYPE_AUDIO && !avctx->channels)
            continue;
        if (decoder_ret) {
            decoder = find_decoder(ic, st, st->codec->codec_id);
            if (!decoder) {
                if (ret < 0)
                    ret = AVERROR_DECODER_NOT_FOUND;
                continue;
            }
        }
        count = st->codec_info_nb_frames;
        bitrate = avctx->bit_rate;
        if (!bitrate)
            bitrate = avctx->rc_max_rate;
        multiframe = FFMIN(5, count);
        if ((best_multiframe >  multiframe) ||
            (best_multiframe == multiframe && best_bitrate >  bitrate) ||
            (best_multiframe == multiframe && best_bitrate == bitrate && best_count >= count))
            continue;
        best_count   = count;
        best_bitrate = bitrate;
        best_multiframe = multiframe;
        ret          = real_stream_index;
        best_decoder = decoder;
        if (program && i == nb_streams - 1 && ret < 0) {
            program    = NULL;
            nb_streams = ic->nb_streams;
            /* no related stream found, try again with everything */
            i = 0;
        }
    }
    if (decoder_ret)
        *decoder_ret = (AVCodec*)best_decoder;
    return ret;
}

/*******************************************************/

int av_read_play(AVFormatContext *s)
{
    if (s->iformat->read_play)
        return s->iformat->read_play(s);
    if (s->pb)
        return avio_pause(s->pb, 0);
    return AVERROR(ENOSYS);
}

int av_read_pause(AVFormatContext *s)
{
    if (s->iformat->read_pause)
        return s->iformat->read_pause(s);
    if (s->pb)
        return avio_pause(s->pb, 1);
    return AVERROR(ENOSYS);
}

void ff_free_stream(AVFormatContext *s, AVStream *st) {
    int j;
    av_assert0(s->nb_streams>0);
    av_assert0(s->streams[ s->nb_streams - 1 ] == st);

    for (j = 0; j < st->nb_side_data; j++)
        av_freep(&st->side_data[j].data);
    av_freep(&st->side_data);
    st->nb_side_data = 0;

    if (st->parser) {
        av_parser_close(st->parser);
    }
    if (st->attached_pic.data)
        av_free_packet(&st->attached_pic);
    av_dict_free(&st->metadata);
    av_freep(&st->probe_data.buf);
    av_freep(&st->index_entries);
    av_freep(&st->codec->extradata);
    av_freep(&st->codec->subtitle_header);
    av_freep(&st->codec);
    av_freep(&st->priv_data);
    if (st->info)
        av_freep(&st->info->duration_error);
    av_freep(&st->info);
    av_freep(&s->streams[ --s->nb_streams ]);
}

void avformat_free_context(AVFormatContext *s)
{
    int i;

    if (!s)
        return;

    av_opt_free(s);
    if (s->iformat && s->iformat->priv_class && s->priv_data)
        av_opt_free(s->priv_data);
    if (s->oformat && s->oformat->priv_class && s->priv_data)
        av_opt_free(s->priv_data);

    for (i = s->nb_streams - 1; i >= 0; i--) {
        ff_free_stream(s, s->streams[i]);
    }
    for (i = s->nb_programs - 1; i >= 0; i--) {
        av_dict_free(&s->programs[i]->metadata);
        av_freep(&s->programs[i]->stream_index);
        av_freep(&s->programs[i]);
    }
    av_freep(&s->programs);
    av_freep(&s->priv_data);
    while (s->nb_chapters--) {
        av_dict_free(&s->chapters[s->nb_chapters]->metadata);
        av_freep(&s->chapters[s->nb_chapters]);
    }
    av_freep(&s->chapters);
    av_dict_free(&s->metadata);
    av_freep(&s->streams);
    av_freep(&s->internal);
    av_free(s);
}

#if FF_API_CLOSE_INPUT_FILE
void av_close_input_file(AVFormatContext *s)
{
    avformat_close_input(&s);
}
#endif

void avformat_close_input(AVFormatContext **ps)
{
    AVFormatContext *s;
    AVIOContext *pb;

    if (!ps || !*ps)
        return;

    s  = *ps;
    pb = s->pb;

    if ((s->iformat && s->iformat->flags & AVFMT_NOFILE) ||
        (s->flags & AVFMT_FLAG_CUSTOM_IO))
        pb = NULL;

    flush_packet_queue(s);

    if (s->iformat)
        if (s->iformat->read_close)
            s->iformat->read_close(s);

    avformat_free_context(s);

    *ps = NULL;

    avio_close(pb);
}

#if FF_API_NEW_STREAM
AVStream *av_new_stream(AVFormatContext *s, int id)
{
    AVStream *st = avformat_new_stream(s, NULL);
    if (st)
        st->id = id;
    return st;
}
#endif

AVStream *avformat_new_stream(AVFormatContext *s, const AVCodec *c)
{
    AVStream *st;
    int i;
    AVStream **streams;

    if (s->nb_streams >= INT_MAX/sizeof(*streams))
        return NULL;
    streams = av_realloc_array(s->streams, s->nb_streams + 1, sizeof(*streams));
    if (!streams)
        return NULL;
    s->streams = streams;

    st = av_mallocz(sizeof(AVStream));
    if (!st)
        return NULL;
    if (!(st->info = av_mallocz(sizeof(*st->info)))) {
        av_free(st);
        return NULL;
    }
    st->info->last_dts = AV_NOPTS_VALUE;

    st->codec = avcodec_alloc_context3(c);
    if (s->iformat) {
        /* no default bitrate if decoding */
        st->codec->bit_rate = 0;

        /* default pts setting is MPEG-like */
        avpriv_set_pts_info(st, 33, 1, 90000);
    }

    st->index      = s->nb_streams;
    st->start_time = AV_NOPTS_VALUE;
    st->duration   = AV_NOPTS_VALUE;
    /* we set the current DTS to 0 so that formats without any timestamps
     * but durations get some timestamps, formats with some unknown
     * timestamps have their first few packets buffered and the
     * timestamps corrected before they are returned to the user */
    st->cur_dts       = s->iformat ? RELATIVE_TS_BASE : 0;
    st->first_dts     = AV_NOPTS_VALUE;
    st->probe_packets = MAX_PROBE_PACKETS;
    st->pts_wrap_reference = AV_NOPTS_VALUE;
    st->pts_wrap_behavior = AV_PTS_WRAP_IGNORE;

    st->last_IP_pts = AV_NOPTS_VALUE;
    st->last_dts_for_order_check = AV_NOPTS_VALUE;
    for (i = 0; i < MAX_REORDER_DELAY + 1; i++)
        st->pts_buffer[i] = AV_NOPTS_VALUE;

    st->sample_aspect_ratio = (AVRational) { 0, 1 };

#if FF_API_R_FRAME_RATE
    st->info->last_dts      = AV_NOPTS_VALUE;
#endif
    st->info->fps_first_dts = AV_NOPTS_VALUE;
    st->info->fps_last_dts  = AV_NOPTS_VALUE;

    st->inject_global_side_data = s->internal->inject_global_side_data;

    s->streams[s->nb_streams++] = st;
    return st;
}

AVProgram *av_new_program(AVFormatContext *ac, int id)
{
    AVProgram *program = NULL;
    int i;

    av_dlog(ac, "new_program: id=0x%04x\n", id);

    for (i = 0; i < ac->nb_programs; i++)
        if (ac->programs[i]->id == id)
            program = ac->programs[i];

    if (!program) {
        program = av_mallocz(sizeof(AVProgram));
        if (!program)
            return NULL;
        dynarray_add(&ac->programs, &ac->nb_programs, program);
        program->discard = AVDISCARD_NONE;
    }
    program->id = id;
    program->pts_wrap_reference = AV_NOPTS_VALUE;
    program->pts_wrap_behavior = AV_PTS_WRAP_IGNORE;

    program->start_time =
    program->end_time   = AV_NOPTS_VALUE;

    return program;
}

AVChapter *avpriv_new_chapter(AVFormatContext *s, int id, AVRational time_base,
                              int64_t start, int64_t end, const char *title)
{
    AVChapter *chapter = NULL;
    int i;

    if (end != AV_NOPTS_VALUE && start > end) {
        av_log(s, AV_LOG_ERROR, "Chapter end time %"PRId64" before start %"PRId64"\n", end, start);
        return NULL;
    }

    for (i = 0; i < s->nb_chapters; i++)
        if (s->chapters[i]->id == id)
            chapter = s->chapters[i];

    if (!chapter) {
        chapter = av_mallocz(sizeof(AVChapter));
        if (!chapter)
            return NULL;
        dynarray_add(&s->chapters, &s->nb_chapters, chapter);
    }
    av_dict_set(&chapter->metadata, "title", title, 0);
    chapter->id        = id;
    chapter->time_base = time_base;
    chapter->start     = start;
    chapter->end       = end;

    return chapter;
}

void ff_program_add_stream_index(AVFormatContext *ac, int progid, unsigned idx)
{
    int i, j;
    AVProgram *program = NULL;
    void *tmp;

    if (idx >= ac->nb_streams) {
        av_log(ac, AV_LOG_ERROR, "stream index %d is not valid\n", idx);
        return;
    }

    for (i = 0; i < ac->nb_programs; i++) {
        if (ac->programs[i]->id != progid)
            continue;
        program = ac->programs[i];
        for (j = 0; j < program->nb_stream_indexes; j++)
            if (program->stream_index[j] == idx)
                return;

        tmp = av_realloc_array(program->stream_index, program->nb_stream_indexes+1, sizeof(unsigned int));
        if (!tmp)
            return;
        program->stream_index = tmp;
        program->stream_index[program->nb_stream_indexes++] = idx;
        return;
    }
}

uint64_t ff_ntp_time(void)
{
    return (av_gettime() / 1000) * 1000 + NTP_OFFSET_US;
}

int av_get_frame_filename(char *buf, int buf_size, const char *path, int number)
{
    const char *p;
    char *q, buf1[20], c;
    int nd, len, percentd_found;

    q = buf;
    p = path;
    percentd_found = 0;
    for (;;) {
        c = *p++;
        if (c == '\0')
            break;
        if (c == '%') {
            do {
                nd = 0;
                while (av_isdigit(*p))
                    nd = nd * 10 + *p++ - '0';
                c = *p++;
            } while (av_isdigit(c));

            switch (c) {
            case '%':
                goto addchar;
            case 'd':
                if (percentd_found)
                    goto fail;
                percentd_found = 1;
                snprintf(buf1, sizeof(buf1), "%0*d", nd, number);
                len = strlen(buf1);
                if ((q - buf + len) > buf_size - 1)
                    goto fail;
                memcpy(q, buf1, len);
                q += len;
                break;
            default:
                goto fail;
            }
        } else {
addchar:
            if ((q - buf) < buf_size - 1)
                *q++ = c;
        }
    }
    if (!percentd_found)
        goto fail;
    *q = '\0';
    return 0;
fail:
    *q = '\0';
    return -1;
}

void av_url_split(char *proto, int proto_size,
                  char *authorization, int authorization_size,
                  char *hostname, int hostname_size,
                  int *port_ptr, char *path, int path_size, const char *url)
{
    const char *p, *ls, *ls2, *at, *at2, *col, *brk;

    if (port_ptr)
        *port_ptr = -1;
    if (proto_size > 0)
        proto[0] = 0;
    if (authorization_size > 0)
        authorization[0] = 0;
    if (hostname_size > 0)
        hostname[0] = 0;
    if (path_size > 0)
        path[0] = 0;

    /* parse protocol */
    if ((p = strchr(url, ':'))) {
        av_strlcpy(proto, url, FFMIN(proto_size, p + 1 - url));
        p++; /* skip ':' */
        if (*p == '/')
            p++;
        if (*p == '/')
            p++;
    } else {
        /* no protocol means plain filename */
        av_strlcpy(path, url, path_size);
        return;
    }

    /* separate path from hostname */
    ls = strchr(p, '/');
    ls2 = strchr(p, '?');
    if (!ls)
        ls = ls2;
    else if (ls && ls2)
        ls = FFMIN(ls, ls2);
    if (ls)
        av_strlcpy(path, ls, path_size);
    else
        ls = &p[strlen(p)];  // XXX

    /* the rest is hostname, use that to parse auth/port */
    if (ls != p) {
        /* authorization (user[:pass]@hostname) */
        at2 = p;
        while ((at = strchr(p, '@')) && at < ls) {
            av_strlcpy(authorization, at2,
                       FFMIN(authorization_size, at + 1 - at2));
            p = at + 1; /* skip '@' */
        }

        if (*p == '[' && (brk = strchr(p, ']')) && brk < ls) {
            /* [host]:port */
            av_strlcpy(hostname, p + 1,
                       FFMIN(hostname_size, brk - p));
            if (brk[1] == ':' && port_ptr)
                *port_ptr = atoi(brk + 2);
        } else if ((col = strchr(p, ':')) && col < ls) {
            av_strlcpy(hostname, p,
                       FFMIN(col + 1 - p, hostname_size));
            if (port_ptr)
                *port_ptr = atoi(col + 1);
        } else
            av_strlcpy(hostname, p,
                       FFMIN(ls + 1 - p, hostname_size));
    }
}

char *ff_data_to_hex(char *buff, const uint8_t *src, int s, int lowercase)
{
    int i;
    static const char hex_table_uc[16] = { '0', '1', '2', '3',
                                           '4', '5', '6', '7',
                                           '8', '9', 'A', 'B',
                                           'C', 'D', 'E', 'F' };
    static const char hex_table_lc[16] = { '0', '1', '2', '3',
                                           '4', '5', '6', '7',
                                           '8', '9', 'a', 'b',
                                           'c', 'd', 'e', 'f' };
    const char *hex_table = lowercase ? hex_table_lc : hex_table_uc;

    for (i = 0; i < s; i++) {
        buff[i * 2]     = hex_table[src[i] >> 4];
        buff[i * 2 + 1] = hex_table[src[i] & 0xF];
    }

    return buff;
}

int ff_hex_to_data(uint8_t *data, const char *p)
{
    int c, len, v;

    len = 0;
    v   = 1;
    for (;;) {
        p += strspn(p, SPACE_CHARS);
        if (*p == '\0')
            break;
        c = av_toupper((unsigned char) *p++);
        if (c >= '0' && c <= '9')
            c = c - '0';
        else if (c >= 'A' && c <= 'F')
            c = c - 'A' + 10;
        else
            break;
        v = (v << 4) | c;
        if (v & 0x100) {
            if (data)
                data[len] = v;
            len++;
            v = 1;
        }
    }
    return len;
}

#if FF_API_SET_PTS_INFO
void av_set_pts_info(AVStream *s, int pts_wrap_bits,
                     unsigned int pts_num, unsigned int pts_den)
{
    avpriv_set_pts_info(s, pts_wrap_bits, pts_num, pts_den);
}
#endif

void avpriv_set_pts_info(AVStream *s, int pts_wrap_bits,
                         unsigned int pts_num, unsigned int pts_den)
{
    AVRational new_tb;
    if (av_reduce(&new_tb.num, &new_tb.den, pts_num, pts_den, INT_MAX)) {
        if (new_tb.num != pts_num)
            av_log(NULL, AV_LOG_DEBUG,
                   "st:%d removing common factor %d from timebase\n",
                   s->index, pts_num / new_tb.num);
    } else
        av_log(NULL, AV_LOG_WARNING,
               "st:%d has too large timebase, reducing\n", s->index);

    if (new_tb.num <= 0 || new_tb.den <= 0) {
        av_log(NULL, AV_LOG_ERROR,
               "Ignoring attempt to set invalid timebase %d/%d for st:%d\n",
               new_tb.num, new_tb.den,
               s->index);
        return;
    }
    s->time_base     = new_tb;
    av_codec_set_pkt_timebase(s->codec, new_tb);
    s->pts_wrap_bits = pts_wrap_bits;
}

void ff_parse_key_value(const char *str, ff_parse_key_val_cb callback_get_buf,
                        void *context)
{
    const char *ptr = str;

    /* Parse key=value pairs. */
    for (;;) {
        const char *key;
        char *dest = NULL, *dest_end;
        int key_len, dest_len = 0;

        /* Skip whitespace and potential commas. */
        while (*ptr && (av_isspace(*ptr) || *ptr == ','))
            ptr++;
        if (!*ptr)
            break;

        key = ptr;

        if (!(ptr = strchr(key, '=')))
            break;
        ptr++;
        key_len = ptr - key;

        callback_get_buf(context, key, key_len, &dest, &dest_len);
        dest_end = dest + dest_len - 1;

        if (*ptr == '\"') {
            ptr++;
            while (*ptr && *ptr != '\"') {
                if (*ptr == '\\') {
                    if (!ptr[1])
                        break;
                    if (dest && dest < dest_end)
                        *dest++ = ptr[1];
                    ptr += 2;
                } else {
                    if (dest && dest < dest_end)
                        *dest++ = *ptr;
                    ptr++;
                }
            }
            if (*ptr == '\"')
                ptr++;
        } else {
            for (; *ptr && !(av_isspace(*ptr) || *ptr == ','); ptr++)
                if (dest && dest < dest_end)
                    *dest++ = *ptr;
        }
        if (dest)
            *dest = 0;
    }
}

int ff_find_stream_index(AVFormatContext *s, int id)
{
    int i;
    for (i = 0; i < s->nb_streams; i++)
        if (s->streams[i]->id == id)
            return i;
    return -1;
}

int64_t ff_iso8601_to_unix_time(const char *datestr)
{
    struct tm time1 = { 0 }, time2 = { 0 };
    char *ret1, *ret2;
    ret1 = av_small_strptime(datestr, "%Y - %m - %d %H:%M:%S", &time1);
    ret2 = av_small_strptime(datestr, "%Y - %m - %dT%H:%M:%S", &time2);
    if (ret2 && !ret1)
        return av_timegm(&time2);
    else
        return av_timegm(&time1);
}

int avformat_query_codec(const AVOutputFormat *ofmt, enum AVCodecID codec_id,
                         int std_compliance)
{
    if (ofmt) {
        if (ofmt->query_codec)
            return ofmt->query_codec(codec_id, std_compliance);
        else if (ofmt->codec_tag)
            return !!av_codec_get_tag(ofmt->codec_tag, codec_id);
        else if (codec_id == ofmt->video_codec ||
                 codec_id == ofmt->audio_codec ||
                 codec_id == ofmt->subtitle_codec)
            return 1;
    }
    return AVERROR_PATCHWELCOME;
}

int avformat_network_init(void)
{
#if CONFIG_NETWORK
    int ret;
    ff_network_inited_globally = 1;
    if ((ret = ff_network_init()) < 0)
        return ret;
    ff_tls_init();
#endif
    return 0;
}

int avformat_network_deinit(void)
{
#if CONFIG_NETWORK
    ff_network_close();
    ff_tls_deinit();
#endif
    return 0;
}

int ff_add_param_change(AVPacket *pkt, int32_t channels,
                        uint64_t channel_layout, int32_t sample_rate,
                        int32_t width, int32_t height)
{
    uint32_t flags = 0;
    int size = 4;
    uint8_t *data;
    if (!pkt)
        return AVERROR(EINVAL);
    if (channels) {
        size  += 4;
        flags |= AV_SIDE_DATA_PARAM_CHANGE_CHANNEL_COUNT;
    }
    if (channel_layout) {
        size  += 8;
        flags |= AV_SIDE_DATA_PARAM_CHANGE_CHANNEL_LAYOUT;
    }
    if (sample_rate) {
        size  += 4;
        flags |= AV_SIDE_DATA_PARAM_CHANGE_SAMPLE_RATE;
    }
    if (width || height) {
        size  += 8;
        flags |= AV_SIDE_DATA_PARAM_CHANGE_DIMENSIONS;
    }
    data = av_packet_new_side_data(pkt, AV_PKT_DATA_PARAM_CHANGE, size);
    if (!data)
        return AVERROR(ENOMEM);
    bytestream_put_le32(&data, flags);
    if (channels)
        bytestream_put_le32(&data, channels);
    if (channel_layout)
        bytestream_put_le64(&data, channel_layout);
    if (sample_rate)
        bytestream_put_le32(&data, sample_rate);
    if (width || height) {
        bytestream_put_le32(&data, width);
        bytestream_put_le32(&data, height);
    }
    return 0;
}

AVRational av_guess_sample_aspect_ratio(AVFormatContext *format, AVStream *stream, AVFrame *frame)
{
    AVRational undef = {0, 1};
    AVRational stream_sample_aspect_ratio = stream ? stream->sample_aspect_ratio : undef;
    AVRational codec_sample_aspect_ratio  = stream && stream->codec ? stream->codec->sample_aspect_ratio : undef;
    AVRational frame_sample_aspect_ratio  = frame  ? frame->sample_aspect_ratio  : codec_sample_aspect_ratio;

    av_reduce(&stream_sample_aspect_ratio.num, &stream_sample_aspect_ratio.den,
               stream_sample_aspect_ratio.num,  stream_sample_aspect_ratio.den, INT_MAX);
    if (stream_sample_aspect_ratio.num <= 0 || stream_sample_aspect_ratio.den <= 0)
        stream_sample_aspect_ratio = undef;

    av_reduce(&frame_sample_aspect_ratio.num, &frame_sample_aspect_ratio.den,
               frame_sample_aspect_ratio.num,  frame_sample_aspect_ratio.den, INT_MAX);
    if (frame_sample_aspect_ratio.num <= 0 || frame_sample_aspect_ratio.den <= 0)
        frame_sample_aspect_ratio = undef;

    if (stream_sample_aspect_ratio.num)
        return stream_sample_aspect_ratio;
    else
        return frame_sample_aspect_ratio;
}

AVRational av_guess_frame_rate(AVFormatContext *format, AVStream *st, AVFrame *frame)
{
    AVRational fr = st->r_frame_rate;
    AVRational codec_fr = av_inv_q(st->codec->time_base);
    AVRational   avg_fr = st->avg_frame_rate;

    if (avg_fr.num > 0 && avg_fr.den > 0 && fr.num > 0 && fr.den > 0 &&
        av_q2d(avg_fr) < 70 && av_q2d(fr) > 210) {
        fr = avg_fr;
    }


    if (st->codec->ticks_per_frame > 1) {
        codec_fr.den *= st->codec->ticks_per_frame;
        if (   codec_fr.num > 0 && codec_fr.den > 0 && av_q2d(codec_fr) < av_q2d(fr)*0.7
            && fabs(1.0 - av_q2d(av_div_q(avg_fr, fr))) > 0.1)
            fr = codec_fr;
    }

    return fr;
}

int avformat_match_stream_specifier(AVFormatContext *s, AVStream *st,
                                    const char *spec)
{
    if (*spec <= '9' && *spec >= '0') /* opt:index */
        return strtol(spec, NULL, 0) == st->index;
    else if (*spec == 'v' || *spec == 'a' || *spec == 's' || *spec == 'd' ||
             *spec == 't') { /* opt:[vasdt] */
        enum AVMediaType type;

        switch (*spec++) {
        case 'v': type = AVMEDIA_TYPE_VIDEO;      break;
        case 'a': type = AVMEDIA_TYPE_AUDIO;      break;
        case 's': type = AVMEDIA_TYPE_SUBTITLE;   break;
        case 'd': type = AVMEDIA_TYPE_DATA;       break;
        case 't': type = AVMEDIA_TYPE_ATTACHMENT; break;
        default:  av_assert0(0);
        }
        if (type != st->codec->codec_type)
            return 0;
        if (*spec++ == ':') { /* possibly followed by :index */
            int i, index = strtol(spec, NULL, 0);
            for (i = 0; i < s->nb_streams; i++)
                if (s->streams[i]->codec->codec_type == type && index-- == 0)
                   return i == st->index;
            return 0;
        }
        return 1;
    } else if (*spec == 'p' && *(spec + 1) == ':') {
        int prog_id, i, j;
        char *endptr;
        spec += 2;
        prog_id = strtol(spec, &endptr, 0);
        for (i = 0; i < s->nb_programs; i++) {
            if (s->programs[i]->id != prog_id)
                continue;

            if (*endptr++ == ':') {
                int stream_idx = strtol(endptr, NULL, 0);
                return stream_idx >= 0 &&
                    stream_idx < s->programs[i]->nb_stream_indexes &&
                    st->index == s->programs[i]->stream_index[stream_idx];
            }

            for (j = 0; j < s->programs[i]->nb_stream_indexes; j++)
                if (st->index == s->programs[i]->stream_index[j])
                    return 1;
        }
        return 0;
    } else if (*spec == '#' ||
               (*spec == 'i' && *(spec + 1) == ':')) {
        int stream_id;
        char *endptr;
        spec += 1 + (*spec == 'i');
        stream_id = strtol(spec, &endptr, 0);
        if (!*endptr)
            return stream_id == st->id;
    } else if (!*spec) /* empty specifier, matches everything */
        return 1;

    av_log(s, AV_LOG_ERROR, "Invalid stream specifier: %s.\n", spec);
    return AVERROR(EINVAL);
}

int ff_generate_avci_extradata(AVStream *st)
{
    static const uint8_t avci100_1080p_extradata[] = {
        // SPS
        0x00, 0x00, 0x00, 0x01, 0x67, 0x7a, 0x10, 0x29,
        0xb6, 0xd4, 0x20, 0x22, 0x33, 0x19, 0xc6, 0x63,
        0x23, 0x21, 0x01, 0x11, 0x98, 0xce, 0x33, 0x19,
        0x18, 0x21, 0x02, 0x56, 0xb9, 0x3d, 0x7d, 0x7e,
        0x4f, 0xe3, 0x3f, 0x11, 0xf1, 0x9e, 0x08, 0xb8,
        0x8c, 0x54, 0x43, 0xc0, 0x78, 0x02, 0x27, 0xe2,
        0x70, 0x1e, 0x30, 0x10, 0x10, 0x14, 0x00, 0x00,
        0x03, 0x00, 0x04, 0x00, 0x00, 0x03, 0x00, 0xca,
        0x10, 0x00, 0x00, 0x00, 0x00, 0x00, 0x00, 0x00,
        // PPS
        0x00, 0x00, 0x00, 0x01, 0x68, 0xce, 0x33, 0x48,
        0xd0
    };
    static const uint8_t avci100_1080i_extradata[] = {
        // SPS
        0x00, 0x00, 0x00, 0x01, 0x67, 0x7a, 0x10, 0x29,
        0xb6, 0xd4, 0x20, 0x22, 0x33, 0x19, 0xc6, 0x63,
        0x23, 0x21, 0x01, 0x11, 0x98, 0xce, 0x33, 0x19,
        0x18, 0x21, 0x03, 0x3a, 0x46, 0x65, 0x6a, 0x65,
        0x24, 0xad, 0xe9, 0x12, 0x32, 0x14, 0x1a, 0x26,
        0x34, 0xad, 0xa4, 0x41, 0x82, 0x23, 0x01, 0x50,
        0x2b, 0x1a, 0x24, 0x69, 0x48, 0x30, 0x40, 0x2e,
        0x11, 0x12, 0x08, 0xc6, 0x8c, 0x04, 0x41, 0x28,
        0x4c, 0x34, 0xf0, 0x1e, 0x01, 0x13, 0xf2, 0xe0,
        0x3c, 0x60, 0x20, 0x20, 0x28, 0x00, 0x00, 0x03,
        0x00, 0x08, 0x00, 0x00, 0x03, 0x01, 0x94, 0x00,
        // PPS
        0x00, 0x00, 0x00, 0x01, 0x68, 0xce, 0x33, 0x48,
        0xd0
    };
    static const uint8_t avci50_1080i_extradata[] = {
        // SPS
        0x00, 0x00, 0x00, 0x01, 0x67, 0x6e, 0x10, 0x28,
        0xa6, 0xd4, 0x20, 0x32, 0x33, 0x0c, 0x71, 0x18,
        0x88, 0x62, 0x10, 0x19, 0x19, 0x86, 0x38, 0x8c,
        0x44, 0x30, 0x21, 0x02, 0x56, 0x4e, 0x6e, 0x61,
        0x87, 0x3e, 0x73, 0x4d, 0x98, 0x0c, 0x03, 0x06,
        0x9c, 0x0b, 0x73, 0xe6, 0xc0, 0xb5, 0x18, 0x63,
        0x0d, 0x39, 0xe0, 0x5b, 0x02, 0xd4, 0xc6, 0x19,
        0x1a, 0x79, 0x8c, 0x32, 0x34, 0x24, 0xf0, 0x16,
        0x81, 0x13, 0xf7, 0xff, 0x80, 0x02, 0x00, 0x01,
        0xf1, 0x80, 0x80, 0x80, 0xa0, 0x00, 0x00, 0x03,
        0x00, 0x20, 0x00, 0x00, 0x06, 0x50, 0x80, 0x00,
        // PPS
        0x00, 0x00, 0x00, 0x01, 0x68, 0xee, 0x31, 0x12,
        0x11
    };
    static const uint8_t avci100_720p_extradata[] = {
        // SPS
        0x00, 0x00, 0x00, 0x01, 0x67, 0x7a, 0x10, 0x29,
        0xb6, 0xd4, 0x20, 0x2a, 0x33, 0x1d, 0xc7, 0x62,
        0xa1, 0x08, 0x40, 0x54, 0x66, 0x3b, 0x8e, 0xc5,
        0x42, 0x02, 0x10, 0x25, 0x64, 0x2c, 0x89, 0xe8,
        0x85, 0xe4, 0x21, 0x4b, 0x90, 0x83, 0x06, 0x95,
        0xd1, 0x06, 0x46, 0x97, 0x20, 0xc8, 0xd7, 0x43,
        0x08, 0x11, 0xc2, 0x1e, 0x4c, 0x91, 0x0f, 0x01,
        0x40, 0x16, 0xec, 0x07, 0x8c, 0x04, 0x04, 0x05,
        0x00, 0x00, 0x03, 0x00, 0x01, 0x00, 0x00, 0x03,
        0x00, 0x64, 0x84, 0x00, 0x00, 0x00, 0x00, 0x00,
        // PPS
        0x00, 0x00, 0x00, 0x01, 0x68, 0xce, 0x31, 0x12,
        0x11
    };

    const uint8_t *data = NULL;
    int size            = 0;

    if (st->codec->width == 1920) {
        if (st->codec->field_order == AV_FIELD_PROGRESSIVE) {
            data = avci100_1080p_extradata;
            size = sizeof(avci100_1080p_extradata);
        } else {
            data = avci100_1080i_extradata;
            size = sizeof(avci100_1080i_extradata);
        }
    } else if (st->codec->width == 1440) {
        data = avci50_1080i_extradata;
        size = sizeof(avci50_1080i_extradata);
    } else if (st->codec->width == 1280) {
        data = avci100_720p_extradata;
        size = sizeof(avci100_720p_extradata);
    }

    if (!size)
        return 0;

    av_freep(&st->codec->extradata);
    if (ff_alloc_extradata(st->codec, size))
        return AVERROR(ENOMEM);
    memcpy(st->codec->extradata, data, size);

    return 0;
}

uint8_t *av_stream_get_side_data(AVStream *st, enum AVPacketSideDataType type,
                                 int *size)
{
    int i;

    for (i = 0; i < st->nb_side_data; i++) {
        if (st->side_data[i].type == type) {
            if (size)
                *size = st->side_data[i].size;
            return st->side_data[i].data;
        }
    }
    return NULL;
}<|MERGE_RESOLUTION|>--- conflicted
+++ resolved
@@ -43,6 +43,7 @@
 
 #include "audiointerleave.h"
 #include "avformat.h"
+#include "avio_internal.h"
 #include "id3v2.h"
 #include "internal.h"
 #include "metadata.h"
@@ -244,77 +245,6 @@
            (av_get_frame_filename(buf, sizeof(buf), filename, 1) >= 0);
 }
 
-<<<<<<< HEAD
-AVInputFormat *av_probe_input_format3(AVProbeData *pd, int is_opened,
-                                      int *score_ret)
-{
-    AVProbeData lpd = *pd;
-    AVInputFormat *fmt1 = NULL, *fmt;
-    int score, nodat = 0, score_max = 0;
-    const static uint8_t zerobuffer[AVPROBE_PADDING_SIZE];
-
-    if (!lpd.buf)
-        lpd.buf = zerobuffer;
-
-    if (lpd.buf_size > 10 && ff_id3v2_match(lpd.buf, ID3v2_DEFAULT_MAGIC)) {
-        int id3len = ff_id3v2_tag_len(lpd.buf);
-        if (lpd.buf_size > id3len + 16) {
-            lpd.buf      += id3len;
-            lpd.buf_size -= id3len;
-        } else if (id3len >= PROBE_BUF_MAX) {
-            nodat = 2;
-        } else
-            nodat = 1;
-    }
-
-    fmt = NULL;
-    while ((fmt1 = av_iformat_next(fmt1))) {
-        if (!is_opened == !(fmt1->flags & AVFMT_NOFILE))
-            continue;
-        score = 0;
-        if (fmt1->read_probe) {
-            score = fmt1->read_probe(&lpd);
-            if (fmt1->extensions && av_match_ext(lpd.filename, fmt1->extensions)) {
-                if      (nodat == 0) score = FFMAX(score, 1);
-                else if (nodat == 1) score = FFMAX(score, AVPROBE_SCORE_EXTENSION / 2 - 1);
-                else                 score = FFMAX(score, AVPROBE_SCORE_EXTENSION);
-            }
-        } else if (fmt1->extensions) {
-            if (av_match_ext(lpd.filename, fmt1->extensions))
-                score = AVPROBE_SCORE_EXTENSION;
-        }
-        if (score > score_max) {
-            score_max = score;
-            fmt       = fmt1;
-        } else if (score == score_max)
-            fmt = NULL;
-    }
-    if (nodat == 1)
-        score_max = FFMIN(AVPROBE_SCORE_EXTENSION / 2 - 1, score_max);
-    *score_ret = score_max;
-
-    return fmt;
-}
-
-AVInputFormat *av_probe_input_format2(AVProbeData *pd, int is_opened, int *score_max)
-{
-    int score_ret;
-    AVInputFormat *fmt = av_probe_input_format3(pd, is_opened, &score_ret);
-    if (score_ret > *score_max) {
-        *score_max = score_ret;
-        return fmt;
-    } else
-        return NULL;
-}
-
-AVInputFormat *av_probe_input_format(AVProbeData *pd, int is_opened)
-{
-    int score = 0;
-    return av_probe_input_format2(pd, is_opened, &score);
-}
-
-=======
->>>>>>> e253a9e2
 static int set_codec_from_probe_data(AVFormatContext *s, AVStream *st,
                                      AVProbeData *pd)
 {
@@ -358,7 +288,6 @@
 /************************************************************/
 /* input media file */
 
-<<<<<<< HEAD
 int av_demuxer_open(AVFormatContext *ic) {
     int err;
 
@@ -374,102 +303,6 @@
     return 0;
 }
 
-
-int av_probe_input_buffer2(AVIOContext *pb, AVInputFormat **fmt,
-                          const char *filename, void *logctx,
-                          unsigned int offset, unsigned int max_probe_size)
-{
-    AVProbeData pd = { filename ? filename : "" };
-    uint8_t *buf = NULL;
-    uint8_t *mime_type;
-    int ret = 0, probe_size, buf_offset = 0;
-    int score = 0;
-
-    if (!max_probe_size)
-        max_probe_size = PROBE_BUF_MAX;
-    else if (max_probe_size < PROBE_BUF_MIN) {
-        av_log(logctx, AV_LOG_ERROR,
-               "Specified probe size value %u cannot be < %u\n", max_probe_size, PROBE_BUF_MIN);
-        return AVERROR(EINVAL);
-    }
-
-    if (offset >= max_probe_size)
-        return AVERROR(EINVAL);
-
-    if (!*fmt && pb->av_class && av_opt_get(pb, "mime_type", AV_OPT_SEARCH_CHILDREN, &mime_type) >= 0 && mime_type) {
-        if (!av_strcasecmp(mime_type, "audio/aacp")) {
-            *fmt = av_find_input_format("aac");
-        }
-        av_freep(&mime_type);
-    }
-
-    for (probe_size = PROBE_BUF_MIN; probe_size <= max_probe_size && !*fmt;
-         probe_size = FFMIN(probe_size << 1,
-                            FFMAX(max_probe_size, probe_size + 1))) {
-        score = probe_size < max_probe_size ? AVPROBE_SCORE_RETRY : 0;
-
-        /* Read probe data. */
-        if ((ret = av_reallocp(&buf, probe_size + AVPROBE_PADDING_SIZE)) < 0)
-            return ret;
-        if ((ret = avio_read(pb, buf + buf_offset,
-                             probe_size - buf_offset)) < 0) {
-            /* Fail if error was not end of file, otherwise, lower score. */
-            if (ret != AVERROR_EOF) {
-                av_free(buf);
-                return ret;
-            }
-            score = 0;
-            ret   = 0;          /* error was end of file, nothing read */
-        }
-        buf_offset += ret;
-        if (buf_offset < offset)
-            continue;
-        pd.buf_size = buf_offset - offset;
-        pd.buf = &buf[offset];
-
-        memset(pd.buf + pd.buf_size, 0, AVPROBE_PADDING_SIZE);
-
-        /* Guess file format. */
-        *fmt = av_probe_input_format2(&pd, 1, &score);
-        if (*fmt) {
-            /* This can only be true in the last iteration. */
-            if (score <= AVPROBE_SCORE_RETRY) {
-                av_log(logctx, AV_LOG_WARNING,
-                       "Format %s detected only with low score of %d, "
-                       "misdetection possible!\n", (*fmt)->name, score);
-            } else
-                av_log(logctx, AV_LOG_DEBUG,
-                       "Format %s probed with size=%d and score=%d\n",
-                       (*fmt)->name, probe_size, score);
-#if 0
-            FILE *f = fopen("probestat.tmp", "ab");
-            fprintf(f, "probe_size:%d format:%s score:%d filename:%s\n", probe_size, (*fmt)->name, score, filename);
-            fclose(f);
-#endif
-        }
-    }
-
-    if (!*fmt) {
-        av_free(buf);
-        return AVERROR_INVALIDDATA;
-    }
-
-    /* Rewind. Reuse probe buffer to avoid seeking. */
-    ret = ffio_rewind_with_probe_data(pb, &buf, buf_offset);
-
-    return ret < 0 ? ret : score;
-}
-
-int av_probe_input_buffer(AVIOContext *pb, AVInputFormat **fmt,
-                          const char *filename, void *logctx,
-                          unsigned int offset, unsigned int max_probe_size)
-{
-    int ret = av_probe_input_buffer2(pb, fmt, filename, logctx, offset, max_probe_size);
-    return ret < 0 ? ret : 0;
-}
-
-=======
->>>>>>> e253a9e2
 /* Open input file and probe the format if necessary. */
 static int init_input(AVFormatContext *s, const char *filename,
                       AVDictionary **options)
