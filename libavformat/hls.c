--- conflicted
+++ resolved
@@ -1613,18 +1613,11 @@
             pls->ctx = NULL;
             goto fail;
         }
-<<<<<<< HEAD
         pls->ctx->pb       = &pls->pb;
+        pls->ctx->io_open  = nested_io_open;
         pls->stream_offset = stream_offset;
 
         if ((ret = ff_copy_whitelists(pls->ctx, s)) < 0)
-=======
-        v->ctx->pb       = &v->pb;
-        v->ctx->io_open  = nested_io_open;
-        v->stream_offset = stream_offset;
-        ret = avformat_open_input(&v->ctx, v->segments[0]->url, in_fmt, NULL);
-        if (ret < 0)
->>>>>>> 225e84e7
             goto fail;
 
         ret = avformat_open_input(&pls->ctx, pls->segments[0]->url, in_fmt, NULL);
