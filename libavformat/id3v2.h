/*
 * ID3v2 header parser
 * Copyright (c) 2003 Fabrice Bellard
 *
 * This file is part of FFmpeg.
 *
 * FFmpeg is free software; you can redistribute it and/or
 * modify it under the terms of the GNU Lesser General Public
 * License as published by the Free Software Foundation; either
 * version 2.1 of the License, or (at your option) any later version.
 *
 * FFmpeg is distributed in the hope that it will be useful,
 * but WITHOUT ANY WARRANTY; without even the implied warranty of
 * MERCHANTABILITY or FITNESS FOR A PARTICULAR PURPOSE.  See the GNU
 * Lesser General Public License for more details.
 *
 * You should have received a copy of the GNU Lesser General Public
 * License along with FFmpeg; if not, write to the Free Software
 * Foundation, Inc., 51 Franklin Street, Fifth Floor, Boston, MA 02110-1301 USA
 */

#ifndef AVFORMAT_ID3V2_H
#define AVFORMAT_ID3V2_H

#include <stdint.h>
#include "avformat.h"
#include "metadata.h"

#define ID3v2_HEADER_SIZE 10

/**
 * Default magic bytes for ID3v2 header: "ID3"
 */
#define ID3v2_DEFAULT_MAGIC "ID3"

#define ID3v2_FLAG_DATALEN     0x0001
#define ID3v2_FLAG_UNSYNCH     0x0002
#define ID3v2_FLAG_ENCRYPTION  0x0004
#define ID3v2_FLAG_COMPRESSION 0x0008

enum ID3v2Encoding {
    ID3v2_ENCODING_ISO8859  = 0,
    ID3v2_ENCODING_UTF16BOM = 1,
    ID3v2_ENCODING_UTF16BE  = 2,
    ID3v2_ENCODING_UTF8     = 3,
};

typedef struct ID3v2ExtraMeta {
    const char *tag;
    void *data;
    struct ID3v2ExtraMeta *next;
} ID3v2ExtraMeta;

typedef struct ID3v2ExtraMetaGEOB {
    uint32_t datasize;
    uint8_t *mime_type;
    uint8_t *file_name;
    uint8_t *description;
    uint8_t *data;
} ID3v2ExtraMetaGEOB;

<<<<<<< HEAD
typedef struct ID3v2EMFunc {
    const char *tag3;
    const char *tag4;
    void (*read)(AVFormatContext*, AVIOContext*, int, char*, ID3v2ExtraMeta **);
    void (*free)(void *);
} ID3v2EMFunc;

=======
>>>>>>> a62d3669
/**
 * Detect ID3v2 Header.
 * @param buf   must be ID3v2_HEADER_SIZE byte long
 * @param magic magic bytes to identify the header, machine byte order.
 * If in doubt, use ID3v2_DEFAULT_MAGIC.
 */
int ff_id3v2_match(const uint8_t *buf, const char *magic);

/**
 * Get the length of an ID3v2 tag.
 * @param buf must be ID3v2_HEADER_SIZE bytes long and point to the start of an
 * already detected ID3v2 tag
 */
int ff_id3v2_tag_len(const uint8_t *buf);

/**
 * Read an ID3v2 tag (text tags only)
 */
void ff_id3v2_read(AVFormatContext *s, const char *magic);

/**
 * Read an ID3v2 tag, including supported extra metadata (currently only GEOB)
 * @param extra_meta If not NULL, extra metadata is parsed into a list of
 * ID3v2ExtraMeta structs and *extra_meta points to the head of the list
 */
void ff_id3v2_read_all(AVFormatContext *s, const char *magic, ID3v2ExtraMeta **extra_meta);

/**
 * Free memory allocated parsing special (non-text) metadata.
 * @param extra_meta Pointer to a pointer to the head of a ID3v2ExtraMeta list, *extra_meta is set to NULL.
 */
void ff_id3v2_free_extra_meta(ID3v2ExtraMeta **extra_meta);

extern const AVMetadataConv ff_id3v2_34_metadata_conv[];
extern const AVMetadataConv ff_id3v2_4_metadata_conv[];

/**
 * A list of text information frames allowed in both ID3 v2.3 and v2.4
 * http://www.id3.org/id3v2.4.0-frames
 * http://www.id3.org/id3v2.4.0-changes
 */
extern const char ff_id3v2_tags[][4];

/**
 * ID3v2.4-only text information frames.
 */
extern const char ff_id3v2_4_tags[][4];

/**
 * ID3v2.3-only text information frames.
 */
extern const char ff_id3v2_3_tags[][4];

#endif /* AVFORMAT_ID3V2_H */<|MERGE_RESOLUTION|>--- conflicted
+++ resolved
@@ -59,16 +59,6 @@
     uint8_t *data;
 } ID3v2ExtraMetaGEOB;
 
-<<<<<<< HEAD
-typedef struct ID3v2EMFunc {
-    const char *tag3;
-    const char *tag4;
-    void (*read)(AVFormatContext*, AVIOContext*, int, char*, ID3v2ExtraMeta **);
-    void (*free)(void *);
-} ID3v2EMFunc;
-
-=======
->>>>>>> a62d3669
 /**
  * Detect ID3v2 Header.
  * @param buf   must be ID3v2_HEADER_SIZE byte long
