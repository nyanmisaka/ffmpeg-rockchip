--- conflicted
+++ resolved
@@ -1,11 +1,4 @@
-<<<<<<< HEAD
 fdc1926e0a599de94513f0a3472b598f *./tests/data/vsynth2/cljr.avi
- 5075660 ./tests/data/vsynth2/cljr.avi
+5075660 ./tests/data/vsynth2/cljr.avi
 7df03229ee6361ea11a0d83d4926cb10 *./tests/data/cljr.vsynth2.out.yuv
-stddev:   10.30 PSNR: 27.87 MAXDIFF:   65 bytes:  7603200/  7603200
-=======
-416ddcf73d2d993456f3c49f3eed4f1a *./tests/data/vsynth2/cljr.avi
-5075660 ./tests/data/vsynth2/cljr.avi
-3a70ba2a535ef9c7fc6478b27a2cb58a *./tests/data/cljr.vsynth2.out.yuv
-stddev:   10.48 PSNR: 27.72 MAXDIFF:   64 bytes:  7603200/  7603200
->>>>>>> 6ce51a9b
+stddev:   10.30 PSNR: 27.87 MAXDIFF:   65 bytes:  7603200/  7603200