--- conflicted
+++ resolved
@@ -5567,7 +5567,6 @@
                                     check_lib interface/mmal/mmal.h mmal_port_connect ; }
                                 check_lib interface/mmal/mmal.h mmal_port_connect ; } ||
                                die "ERROR: mmal not found"; }
-<<<<<<< HEAD
 enabled netcdf            && require_pkg_config netcdf netcdf.h nc_inq_libvers
 enabled nvenc             && { check_header nvEncodeAPI.h || die "ERROR: nvEncodeAPI.h not found."; } &&
                              { check_cpp_condition nvEncodeAPI.h "NVENCAPI_MAJOR_VERSION >= 5" ||
@@ -5590,11 +5589,8 @@
                                check_lib2 ES2/gl.h glGetError "-isysroot=${sysroot} -Wl,-framework,OpenGLES" ||
                                die "ERROR: opengl not found."
                              }
-enabled openssl           && { check_lib openssl/ssl.h SSL_library_init -lssl -lcrypto ||
-=======
 enabled openssl           && { check_pkg_config openssl openssl/ssl.h SSL_library_init ||
                                check_lib openssl/ssl.h SSL_library_init -lssl -lcrypto ||
->>>>>>> 8fd361f5
                                check_lib openssl/ssl.h SSL_library_init -lssl32 -leay32 ||
                                check_lib openssl/ssl.h SSL_library_init -lssl -lcrypto -lws2_32 -lgdi32 ||
                                die "ERROR: openssl not found"; }
