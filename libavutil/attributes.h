/*
 * copyright (c) 2006 Michael Niedermayer <michaelni@gmx.at>
 *
 * This file is part of FFmpeg.
 *
 * FFmpeg is free software; you can redistribute it and/or
 * modify it under the terms of the GNU Lesser General Public
 * License as published by the Free Software Foundation; either
 * version 2.1 of the License, or (at your option) any later version.
 *
 * FFmpeg is distributed in the hope that it will be useful,
 * but WITHOUT ANY WARRANTY; without even the implied warranty of
 * MERCHANTABILITY or FITNESS FOR A PARTICULAR PURPOSE.  See the GNU
 * Lesser General Public License for more details.
 *
 * You should have received a copy of the GNU Lesser General Public
 * License along with FFmpeg; if not, write to the Free Software
 * Foundation, Inc., 51 Franklin Street, Fifth Floor, Boston, MA 02110-1301 USA
 */

/**
 * @file
 * Macro definitions for various function/variable attributes
 */

#ifndef AVUTIL_ATTRIBUTES_H
#define AVUTIL_ATTRIBUTES_H

#ifdef __GNUC__
#    define AV_GCC_VERSION_AT_LEAST(x,y) (__GNUC__ > x || __GNUC__ == x && __GNUC_MINOR__ >= y)
#else
#    define AV_GCC_VERSION_AT_LEAST(x,y) 0
#endif

#ifndef av_always_inline
#if AV_GCC_VERSION_AT_LEAST(3,1)
#    define av_always_inline __attribute__((always_inline)) inline
#else
#    define av_always_inline inline
#endif
#endif

#ifndef av_noinline
#if AV_GCC_VERSION_AT_LEAST(3,1)
#    define av_noinline __attribute__((noinline))
#else
#    define av_noinline
#endif
#endif

#ifndef av_pure
#if AV_GCC_VERSION_AT_LEAST(3,1)
#    define av_pure __attribute__((pure))
#else
#    define av_pure
#endif
#endif

#ifndef av_const
#if AV_GCC_VERSION_AT_LEAST(2,6)
#    define av_const __attribute__((const))
#else
#    define av_const
#endif
#endif

#ifndef av_cold
<<<<<<< HEAD
#if (!defined(__INTEL_COMPILER) || __INTEL_COMPILER > 1110) && AV_GCC_VERSION_AT_LEAST(4,3)
=======
#if AV_GCC_VERSION_AT_LEAST(4,3)
>>>>>>> 4ec153bb
#    define av_cold __attribute__((cold))
#else
#    define av_cold
#endif
#endif

#ifndef av_flatten
<<<<<<< HEAD
#if (!defined(__INTEL_COMPILER) || __INTEL_COMPILER > 1110) && AV_GCC_VERSION_AT_LEAST(4,1)
=======
#if AV_GCC_VERSION_AT_LEAST(4,1)
>>>>>>> 4ec153bb
#    define av_flatten __attribute__((flatten))
#else
#    define av_flatten
#endif
#endif

#ifndef attribute_deprecated
#if AV_GCC_VERSION_AT_LEAST(3,1)
#    define attribute_deprecated __attribute__((deprecated))
#else
#    define attribute_deprecated
#endif
#endif

#ifndef av_unused
#if defined(__GNUC__)
#    define av_unused __attribute__((unused))
#else
#    define av_unused
#endif
#endif

/**
 * Mark a variable as used and prevent the compiler from optimizing it
 * away.  This is useful for variables accessed only from inline
 * assembler without the compiler being aware.
 */
#ifndef av_used
#if AV_GCC_VERSION_AT_LEAST(3,1)
#    define av_used __attribute__((used))
#else
#    define av_used
#endif
#endif

#ifndef av_alias
<<<<<<< HEAD
#if (!defined(__INTEL_COMPILER) || __INTEL_COMPILER > 1200) && AV_GCC_VERSION_AT_LEAST(3,3)
=======
#if AV_GCC_VERSION_AT_LEAST(3,3)
>>>>>>> 4ec153bb
#   define av_alias __attribute__((may_alias))
#else
#   define av_alias
#endif
#endif

#ifndef av_uninit
#if defined(__GNUC__) && !defined(__INTEL_COMPILER)
#    define av_uninit(x) x=x
#else
#    define av_uninit(x) x
#endif
#endif

#ifdef __GNUC__
#    define av_builtin_constant_p __builtin_constant_p
#else
#    define av_builtin_constant_p(x) 0
#endif

#endif /* AVUTIL_ATTRIBUTES_H */<|MERGE_RESOLUTION|>--- conflicted
+++ resolved
@@ -65,11 +65,7 @@
 #endif
 
 #ifndef av_cold
-<<<<<<< HEAD
-#if (!defined(__INTEL_COMPILER) || __INTEL_COMPILER > 1110) && AV_GCC_VERSION_AT_LEAST(4,3)
-=======
 #if AV_GCC_VERSION_AT_LEAST(4,3)
->>>>>>> 4ec153bb
 #    define av_cold __attribute__((cold))
 #else
 #    define av_cold
@@ -77,11 +73,7 @@
 #endif
 
 #ifndef av_flatten
-<<<<<<< HEAD
-#if (!defined(__INTEL_COMPILER) || __INTEL_COMPILER > 1110) && AV_GCC_VERSION_AT_LEAST(4,1)
-=======
 #if AV_GCC_VERSION_AT_LEAST(4,1)
->>>>>>> 4ec153bb
 #    define av_flatten __attribute__((flatten))
 #else
 #    define av_flatten
@@ -118,11 +110,7 @@
 #endif
 
 #ifndef av_alias
-<<<<<<< HEAD
-#if (!defined(__INTEL_COMPILER) || __INTEL_COMPILER > 1200) && AV_GCC_VERSION_AT_LEAST(3,3)
-=======
 #if AV_GCC_VERSION_AT_LEAST(3,3)
->>>>>>> 4ec153bb
 #   define av_alias __attribute__((may_alias))
 #else
 #   define av_alias
