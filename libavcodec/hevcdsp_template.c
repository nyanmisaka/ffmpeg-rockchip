/*
 * HEVC video decoder
 *
 * Copyright (C) 2012 - 2013 Guillaume Martres
 *
 * This file is part of FFmpeg.
 *
 * FFmpeg is free software; you can redistribute it and/or
 * modify it under the terms of the GNU Lesser General Public
 * License as published by the Free Software Foundation; either
 * version 2.1 of the License, or (at your option) any later version.
 *
 * FFmpeg is distributed in the hope that it will be useful,
 * but WITHOUT ANY WARRANTY; without even the implied warranty of
 * MERCHANTABILITY or FITNESS FOR A PARTICULAR PURPOSE.  See the GNU
 * Lesser General Public License for more details.
 *
 * You should have received a copy of the GNU Lesser General Public
 * License along with FFmpeg; if not, write to the Free Software
 * Foundation, Inc., 51 Franklin Street, Fifth Floor, Boston, MA 02110-1301 USA
 */

#include "get_bits.h"
#include "hevc.h"

#include "bit_depth_template.c"
#include "hevcdsp.h"


static void FUNC(put_pcm)(uint8_t *_dst, ptrdiff_t stride, int width, int height,
                          GetBitContext *gb, int pcm_bit_depth)
{
    int x, y;
    pixel *dst = (pixel *)_dst;

    stride /= sizeof(pixel);

    for (y = 0; y < height; y++) {
        for (x = 0; x < width; x++)
            dst[x] = get_bits(gb, pcm_bit_depth) << (BIT_DEPTH - pcm_bit_depth);
        dst += stride;
    }
}

static av_always_inline void FUNC(add_residual)(uint8_t *_dst, int16_t *res,
                                                ptrdiff_t stride, int size)
{
    int x, y;
    pixel *dst = (pixel *)_dst;

    stride /= sizeof(pixel);

    for (y = 0; y < size; y++) {
        for (x = 0; x < size; x++) {
            dst[x] = av_clip_pixel(dst[x] + *res);
            res++;
        }
        dst += stride;
    }
}

static void FUNC(add_residual4x4)(uint8_t *_dst, int16_t *res,
                                  ptrdiff_t stride)
{
    FUNC(add_residual)(_dst, res, stride, 4);
}

static void FUNC(add_residual8x8)(uint8_t *_dst, int16_t *res,
                                  ptrdiff_t stride)
{
    FUNC(add_residual)(_dst, res, stride, 8);
}

static void FUNC(add_residual16x16)(uint8_t *_dst, int16_t *res,
                                    ptrdiff_t stride)
{
    FUNC(add_residual)(_dst, res, stride, 16);
}

static void FUNC(add_residual32x32)(uint8_t *_dst, int16_t *res,
                                    ptrdiff_t stride)
{
    FUNC(add_residual)(_dst, res, stride, 32);
}


static void FUNC(transform_rdpcm)(int16_t *_coeffs, int16_t log2_size, int mode)
{
    int16_t *coeffs = (int16_t *) _coeffs;
    int x, y;
    int size = 1 << log2_size;

    if (mode) {
        coeffs += size;
        for (y = 0; y < size - 1; y++) {
            for (x = 0; x < size; x++)
                coeffs[x] += coeffs[x - size];
            coeffs += size;
        }
    } else {
        for (y = 0; y < size; y++) {
            for (x = 1; x < size; x++)
                coeffs[x] += coeffs[x - 1];
            coeffs += size;
        }
    }
}

static void FUNC(dequant)(int16_t *coeffs, int16_t log2_size)
{
    int shift  = 15 - BIT_DEPTH - log2_size;
    int x, y;
    int size = 1 << log2_size;

    if (shift > 0) {
        int offset = 1 << (shift - 1);
        for (y = 0; y < size; y++) {
            for (x = 0; x < size; x++) {
                *coeffs = (*coeffs + offset) >> shift;
                coeffs++;
            }
        }
    } else {
        for (y = 0; y < size; y++) {
            for (x = 0; x < size; x++) {
                *coeffs = *coeffs << -shift;
                coeffs++;
            }
        }
    }
}

#define SET(dst, x)   (dst) = (x)
#define SCALE(dst, x) (dst) = av_clip_int16(((x) + add) >> shift)

#define TR_4x4_LUMA(dst, src, step, assign)                             \
    do {                                                                \
        int c0 = src[0 * step] + src[2 * step];                         \
        int c1 = src[2 * step] + src[3 * step];                         \
        int c2 = src[0 * step] - src[3 * step];                         \
        int c3 = 74 * src[1 * step];                                    \
                                                                        \
        assign(dst[2 * step], 74 * (src[0 * step] -                     \
                                    src[2 * step] +                     \
                                    src[3 * step]));                    \
        assign(dst[0 * step], 29 * c0 + 55 * c1 + c3);                  \
        assign(dst[1 * step], 55 * c2 - 29 * c1 + c3);                  \
        assign(dst[3 * step], 55 * c0 + 29 * c2 - c3);                  \
    } while (0)

static void FUNC(transform_4x4_luma)(int16_t *coeffs)
{
    int i;
    int shift    = 7;
    int add      = 1 << (shift - 1);
    int16_t *src = coeffs;

    for (i = 0; i < 4; i++) {
        TR_4x4_LUMA(src, src, 4, SCALE);
        src++;
    }

    shift = 20 - BIT_DEPTH;
    add   = 1 << (shift - 1);
    for (i = 0; i < 4; i++) {
        TR_4x4_LUMA(coeffs, coeffs, 1, SCALE);
        coeffs += 4;
    }
}

#undef TR_4x4_LUMA

#define TR_4(dst, src, dstep, sstep, assign, end)                 \
    do {                                                          \
        const int e0 = 64 * src[0 * sstep] + 64 * src[2 * sstep]; \
        const int e1 = 64 * src[0 * sstep] - 64 * src[2 * sstep]; \
        const int o0 = 83 * src[1 * sstep] + 36 * src[3 * sstep]; \
        const int o1 = 36 * src[1 * sstep] - 83 * src[3 * sstep]; \
                                                                  \
        assign(dst[0 * dstep], e0 + o0);                          \
        assign(dst[1 * dstep], e1 + o1);                          \
        assign(dst[2 * dstep], e1 - o1);                          \
        assign(dst[3 * dstep], e0 - o0);                          \
    } while (0)

#define TR_8(dst, src, dstep, sstep, assign, end)                 \
    do {                                                          \
        int i, j;                                                 \
        int e_8[4];                                               \
        int o_8[4] = { 0 };                                       \
        for (i = 0; i < 4; i++)                                   \
            for (j = 1; j < end; j += 2)                          \
                o_8[i] += transform[4 * j][i] * src[j * sstep];   \
        TR_4(e_8, src, 1, 2 * sstep, SET, 4);                     \
                                                                  \
        for (i = 0; i < 4; i++) {                                 \
            assign(dst[i * dstep], e_8[i] + o_8[i]);              \
            assign(dst[(7 - i) * dstep], e_8[i] - o_8[i]);        \
        }                                                         \
    } while (0)

#define TR_16(dst, src, dstep, sstep, assign, end)                \
    do {                                                          \
        int i, j;                                                 \
        int e_16[8];                                              \
        int o_16[8] = { 0 };                                      \
        for (i = 0; i < 8; i++)                                   \
            for (j = 1; j < end; j += 2)                          \
                o_16[i] += transform[2 * j][i] * src[j * sstep];  \
        TR_8(e_16, src, 1, 2 * sstep, SET, 8);                    \
                                                                  \
        for (i = 0; i < 8; i++) {                                 \
            assign(dst[i * dstep], e_16[i] + o_16[i]);            \
            assign(dst[(15 - i) * dstep], e_16[i] - o_16[i]);     \
        }                                                         \
    } while (0)

#define TR_32(dst, src, dstep, sstep, assign, end)                \
    do {                                                          \
        int i, j;                                                 \
        int e_32[16];                                             \
        int o_32[16] = { 0 };                                     \
        for (i = 0; i < 16; i++)                                  \
            for (j = 1; j < end; j += 2)                          \
                o_32[i] += transform[j][i] * src[j * sstep];      \
        TR_16(e_32, src, 1, 2 * sstep, SET, end/2);               \
                                                                  \
        for (i = 0; i < 16; i++) {                                \
            assign(dst[i * dstep], e_32[i] + o_32[i]);            \
            assign(dst[(31 - i) * dstep], e_32[i] - o_32[i]);     \
        }                                                         \
    } while (0)

#define IDCT_VAR4(H)                                              \
    int      limit2   = FFMIN(col_limit + 4, H)
#define IDCT_VAR8(H)                                              \
        int      limit   = FFMIN(col_limit, H);                   \
        int      limit2  = FFMIN(col_limit + 4, H)
#define IDCT_VAR16(H)   IDCT_VAR8(H)
#define IDCT_VAR32(H)   IDCT_VAR8(H)

#define IDCT(H)                                                   \
static void FUNC(idct_ ## H ## x ## H )(int16_t *coeffs,          \
                                        int col_limit) {          \
    int i;                                                        \
    int      shift = 7;                                           \
    int      add   = 1 << (shift - 1);                            \
    int16_t *src   = coeffs;                                      \
    IDCT_VAR ##H(H);                                              \
                                                                  \
    for (i = 0; i < H; i++) {                                     \
        TR_ ## H(src, src, H, H, SCALE, limit2);                  \
        if (limit2 < H && i%4 == 0 && !!i)                        \
            limit2 -= 4;                                          \
        src++;                                                    \
    }                                                             \
                                                                  \
    shift = 20 - BIT_DEPTH;                                       \
    add   = 1 << (shift - 1);                                     \
    for (i = 0; i < H; i++) {                                     \
        TR_ ## H(coeffs, coeffs, 1, 1, SCALE, limit);             \
        coeffs += H;                                              \
    }                                                             \
}

<<<<<<< HEAD
#define IDCT_DC(H)                                                           \
static void FUNC(idct_##H ##x ##H ##_dc)(                                    \
                   int16_t *coeffs) {                                        \
    int i, j;                                                                \
    int      shift   = 14 - BIT_DEPTH;                                       \
    int      add     = 1 << (shift - 1);                                     \
    int      coeff   = (((coeffs[0] + 1) >> 1) + add) >> shift;              \
                                                                             \
    for (j = 0; j < H; j++) {                                                \
        for (i = 0; i < H; i++) {                                            \
            coeffs[i+j*H] = coeff;                                           \
        }                                                                    \
    }                                                                        \
=======
#define IDCT_DC(H)                                                \
static void FUNC(idct_ ## H ## x ## H ## _dc)(int16_t *coeffs)    \
{                                                                 \
    int i, j;                                                     \
    int shift = 14 - BIT_DEPTH;                                   \
    int add   = 1 << (shift - 1);                                 \
    int coeff = (((coeffs[0] + 1) >> 1) + add) >> shift;          \
                                                                  \
    for (j = 0; j < H; j++) {                                     \
        for (i = 0; i < H; i++) {                                 \
            coeffs[i + j * H] = coeff;                            \
        }                                                         \
    }                                                             \
>>>>>>> a92fd8a0
}

IDCT( 4)
IDCT( 8)
IDCT(16)
IDCT(32)
<<<<<<< HEAD

=======
>>>>>>> a92fd8a0
IDCT_DC( 4)
IDCT_DC( 8)
IDCT_DC(16)
IDCT_DC(32)
<<<<<<< HEAD

=======
>>>>>>> a92fd8a0
#undef TR_4
#undef TR_8
#undef TR_16
#undef TR_32

#undef SET
#undef SCALE

static void FUNC(sao_band_filter)(uint8_t *_dst, uint8_t *_src,
                                  ptrdiff_t stride_dst, ptrdiff_t stride_src,
                                  int16_t *sao_offset_val, int sao_left_class,
                                  int width, int height)
{
    pixel *dst = (pixel *)_dst;
    pixel *src = (pixel *)_src;
    int offset_table[32] = { 0 };
    int k, y, x;
    int shift  = BIT_DEPTH - 5;

    stride_dst /= sizeof(pixel);
    stride_src /= sizeof(pixel);

    for (k = 0; k < 4; k++)
        offset_table[(k + sao_left_class) & 31] = sao_offset_val[k + 1];
    for (y = 0; y < height; y++) {
        for (x = 0; x < width; x++)
            dst[x] = av_clip_pixel(src[x] + offset_table[src[x] >> shift]);
        dst += stride_dst;
        src += stride_src;
    }
}

#define CMP(a, b) (((a) > (b)) - ((a) < (b)))

static void FUNC(sao_edge_filter)(uint8_t *_dst, uint8_t *_src, ptrdiff_t stride_dst, int16_t *sao_offset_val,
                                  int eo, int width, int height) {

    static const uint8_t edge_idx[] = { 1, 2, 0, 3, 4 };
    static const int8_t pos[4][2][2] = {
        { { -1,  0 }, {  1, 0 } }, // horizontal
        { {  0, -1 }, {  0, 1 } }, // vertical
        { { -1, -1 }, {  1, 1 } }, // 45 degree
        { {  1, -1 }, { -1, 1 } }, // 135 degree
    };
    pixel *dst = (pixel *)_dst;
    pixel *src = (pixel *)_src;
    int a_stride, b_stride;
    int x, y;
    ptrdiff_t stride_src = (2*MAX_PB_SIZE + AV_INPUT_BUFFER_PADDING_SIZE) / sizeof(pixel);
    stride_dst /= sizeof(pixel);

    a_stride = pos[eo][0][0] + pos[eo][0][1] * stride_src;
    b_stride = pos[eo][1][0] + pos[eo][1][1] * stride_src;
    for (y = 0; y < height; y++) {
        for (x = 0; x < width; x++) {
            int diff0 = CMP(src[x], src[x + a_stride]);
            int diff1 = CMP(src[x], src[x + b_stride]);
            int offset_val        = edge_idx[2 + diff0 + diff1];
            dst[x] = av_clip_pixel(src[x] + sao_offset_val[offset_val]);
        }
        src += stride_src;
        dst += stride_dst;
    }
}

static void FUNC(sao_edge_restore_0)(uint8_t *_dst, uint8_t *_src,
                                    ptrdiff_t stride_dst, ptrdiff_t stride_src, SAOParams *sao,
                                    int *borders, int _width, int _height,
                                    int c_idx, uint8_t *vert_edge,
                                    uint8_t *horiz_edge, uint8_t *diag_edge)
{
    int x, y;
    pixel *dst = (pixel *)_dst;
    pixel *src = (pixel *)_src;
    int16_t *sao_offset_val = sao->offset_val[c_idx];
    int sao_eo_class    = sao->eo_class[c_idx];
    int init_x = 0, width = _width, height = _height;

    stride_dst /= sizeof(pixel);
    stride_src /= sizeof(pixel);

    if (sao_eo_class != SAO_EO_VERT) {
        if (borders[0]) {
            int offset_val = sao_offset_val[0];
            for (y = 0; y < height; y++) {
                dst[y * stride_dst] = av_clip_pixel(src[y * stride_src] + offset_val);
            }
            init_x = 1;
        }
        if (borders[2]) {
            int offset_val = sao_offset_val[0];
            int offset     = width - 1;
            for (x = 0; x < height; x++) {
                dst[x * stride_dst + offset] = av_clip_pixel(src[x * stride_src + offset] + offset_val);
            }
            width--;
        }
    }
    if (sao_eo_class != SAO_EO_HORIZ) {
        if (borders[1]) {
            int offset_val = sao_offset_val[0];
            for (x = init_x; x < width; x++)
                dst[x] = av_clip_pixel(src[x] + offset_val);
        }
        if (borders[3]) {
            int offset_val   = sao_offset_val[0];
            int y_stride_dst = stride_dst * (height - 1);
            int y_stride_src = stride_src * (height - 1);
            for (x = init_x; x < width; x++)
                dst[x + y_stride_dst] = av_clip_pixel(src[x + y_stride_src] + offset_val);
            height--;
        }
    }
}

static void FUNC(sao_edge_restore_1)(uint8_t *_dst, uint8_t *_src,
                                    ptrdiff_t stride_dst, ptrdiff_t stride_src, SAOParams *sao,
                                    int *borders, int _width, int _height,
                                    int c_idx, uint8_t *vert_edge,
                                    uint8_t *horiz_edge, uint8_t *diag_edge)
{
    int x, y;
    pixel *dst = (pixel *)_dst;
    pixel *src = (pixel *)_src;
    int16_t *sao_offset_val = sao->offset_val[c_idx];
    int sao_eo_class    = sao->eo_class[c_idx];
    int init_x = 0, init_y = 0, width = _width, height = _height;

    stride_dst /= sizeof(pixel);
    stride_src /= sizeof(pixel);

    if (sao_eo_class != SAO_EO_VERT) {
        if (borders[0]) {
            int offset_val = sao_offset_val[0];
            for (y = 0; y < height; y++) {
                dst[y * stride_dst] = av_clip_pixel(src[y * stride_src] + offset_val);
            }
            init_x = 1;
        }
        if (borders[2]) {
            int offset_val = sao_offset_val[0];
            int offset     = width - 1;
            for (x = 0; x < height; x++) {
                dst[x * stride_dst + offset] = av_clip_pixel(src[x * stride_src + offset] + offset_val);
            }
            width--;
        }
    }
    if (sao_eo_class != SAO_EO_HORIZ) {
        if (borders[1]) {
            int offset_val = sao_offset_val[0];
            for (x = init_x; x < width; x++)
                dst[x] = av_clip_pixel(src[x] + offset_val);
            init_y = 1;
        }
        if (borders[3]) {
            int offset_val   = sao_offset_val[0];
            int y_stride_dst = stride_dst * (height - 1);
            int y_stride_src = stride_src * (height - 1);
            for (x = init_x; x < width; x++)
                dst[x + y_stride_dst] = av_clip_pixel(src[x + y_stride_src] + offset_val);
            height--;
        }
    }

    {
        int save_upper_left  = !diag_edge[0] && sao_eo_class == SAO_EO_135D && !borders[0] && !borders[1];
        int save_upper_right = !diag_edge[1] && sao_eo_class == SAO_EO_45D  && !borders[1] && !borders[2];
        int save_lower_right = !diag_edge[2] && sao_eo_class == SAO_EO_135D && !borders[2] && !borders[3];
        int save_lower_left  = !diag_edge[3] && sao_eo_class == SAO_EO_45D  && !borders[0] && !borders[3];

        // Restore pixels that can't be modified
        if(vert_edge[0] && sao_eo_class != SAO_EO_VERT) {
            for(y = init_y+save_upper_left; y< height-save_lower_left; y++)
                dst[y*stride_dst] = src[y*stride_src];
        }
        if(vert_edge[1] && sao_eo_class != SAO_EO_VERT) {
            for(y = init_y+save_upper_right; y< height-save_lower_right; y++)
                dst[y*stride_dst+width-1] = src[y*stride_src+width-1];
        }

        if(horiz_edge[0] && sao_eo_class != SAO_EO_HORIZ) {
            for(x = init_x+save_upper_left; x < width-save_upper_right; x++)
                dst[x] = src[x];
        }
        if(horiz_edge[1] && sao_eo_class != SAO_EO_HORIZ) {
            for(x = init_x+save_lower_left; x < width-save_lower_right; x++)
                dst[(height-1)*stride_dst+x] = src[(height-1)*stride_src+x];
        }
        if(diag_edge[0] && sao_eo_class == SAO_EO_135D)
            dst[0] = src[0];
        if(diag_edge[1] && sao_eo_class == SAO_EO_45D)
            dst[width-1] = src[width-1];
        if(diag_edge[2] && sao_eo_class == SAO_EO_135D)
            dst[stride_dst*(height-1)+width-1] = src[stride_src*(height-1)+width-1];
        if(diag_edge[3] && sao_eo_class == SAO_EO_45D)
            dst[stride_dst*(height-1)] = src[stride_src*(height-1)];

    }
}

#undef CMP

////////////////////////////////////////////////////////////////////////////////
//
////////////////////////////////////////////////////////////////////////////////
static void FUNC(put_hevc_pel_pixels)(int16_t *dst,
                                      uint8_t *_src, ptrdiff_t _srcstride,
                                      int height, intptr_t mx, intptr_t my, int width)
{
    int x, y;
    pixel *src          = (pixel *)_src;
    ptrdiff_t srcstride = _srcstride / sizeof(pixel);

    for (y = 0; y < height; y++) {
        for (x = 0; x < width; x++)
            dst[x] = src[x] << (14 - BIT_DEPTH);
        src += srcstride;
        dst += MAX_PB_SIZE;
    }
}

static void FUNC(put_hevc_pel_uni_pixels)(uint8_t *_dst, ptrdiff_t _dststride, uint8_t *_src, ptrdiff_t _srcstride,
                                          int height, intptr_t mx, intptr_t my, int width)
{
    int y;
    pixel *src          = (pixel *)_src;
    ptrdiff_t srcstride = _srcstride / sizeof(pixel);
    pixel *dst          = (pixel *)_dst;
    ptrdiff_t dststride = _dststride / sizeof(pixel);

    for (y = 0; y < height; y++) {
        memcpy(dst, src, width * sizeof(pixel));
        src += srcstride;
        dst += dststride;
    }
}

static void FUNC(put_hevc_pel_bi_pixels)(uint8_t *_dst, ptrdiff_t _dststride, uint8_t *_src, ptrdiff_t _srcstride,
                                         int16_t *src2,
                                         int height, intptr_t mx, intptr_t my, int width)
{
    int x, y;
    pixel *src          = (pixel *)_src;
    ptrdiff_t srcstride = _srcstride / sizeof(pixel);
    pixel *dst          = (pixel *)_dst;
    ptrdiff_t dststride = _dststride / sizeof(pixel);

    int shift = 14  + 1 - BIT_DEPTH;
#if BIT_DEPTH < 14
    int offset = 1 << (shift - 1);
#else
    int offset = 0;
#endif

    for (y = 0; y < height; y++) {
        for (x = 0; x < width; x++)
            dst[x] = av_clip_pixel(((src[x] << (14 - BIT_DEPTH)) + src2[x] + offset) >> shift);
        src  += srcstride;
        dst  += dststride;
        src2 += MAX_PB_SIZE;
    }
}

static void FUNC(put_hevc_pel_uni_w_pixels)(uint8_t *_dst, ptrdiff_t _dststride, uint8_t *_src, ptrdiff_t _srcstride,
                                            int height, int denom, int wx, int ox, intptr_t mx, intptr_t my, int width)
{
    int x, y;
    pixel *src          = (pixel *)_src;
    ptrdiff_t srcstride = _srcstride / sizeof(pixel);
    pixel *dst          = (pixel *)_dst;
    ptrdiff_t dststride = _dststride / sizeof(pixel);
    int shift = denom + 14 - BIT_DEPTH;
#if BIT_DEPTH < 14
    int offset = 1 << (shift - 1);
#else
    int offset = 0;
#endif

    ox     = ox * (1 << (BIT_DEPTH - 8));
    for (y = 0; y < height; y++) {
        for (x = 0; x < width; x++)
            dst[x] = av_clip_pixel((((src[x] << (14 - BIT_DEPTH)) * wx + offset) >> shift) + ox);
        src += srcstride;
        dst += dststride;
    }
}

static void FUNC(put_hevc_pel_bi_w_pixels)(uint8_t *_dst, ptrdiff_t _dststride, uint8_t *_src, ptrdiff_t _srcstride,
                                           int16_t *src2,
                                           int height, int denom, int wx0, int wx1,
                                           int ox0, int ox1, intptr_t mx, intptr_t my, int width)
{
    int x, y;
    pixel *src          = (pixel *)_src;
    ptrdiff_t srcstride = _srcstride / sizeof(pixel);
    pixel *dst          = (pixel *)_dst;
    ptrdiff_t dststride = _dststride / sizeof(pixel);

    int shift = 14  + 1 - BIT_DEPTH;
    int log2Wd = denom + shift - 1;

    ox0     = ox0 * (1 << (BIT_DEPTH - 8));
    ox1     = ox1 * (1 << (BIT_DEPTH - 8));
    for (y = 0; y < height; y++) {
        for (x = 0; x < width; x++) {
            dst[x] = av_clip_pixel(( (src[x] << (14 - BIT_DEPTH)) * wx1 + src2[x] * wx0 + ((ox0 + ox1 + 1) << log2Wd)) >> (log2Wd + 1));
        }
        src  += srcstride;
        dst  += dststride;
        src2 += MAX_PB_SIZE;
    }
}

////////////////////////////////////////////////////////////////////////////////
//
////////////////////////////////////////////////////////////////////////////////
#define QPEL_FILTER(src, stride)                                               \
    (filter[0] * src[x - 3 * stride] +                                         \
     filter[1] * src[x - 2 * stride] +                                         \
     filter[2] * src[x -     stride] +                                         \
     filter[3] * src[x             ] +                                         \
     filter[4] * src[x +     stride] +                                         \
     filter[5] * src[x + 2 * stride] +                                         \
     filter[6] * src[x + 3 * stride] +                                         \
     filter[7] * src[x + 4 * stride])

static void FUNC(put_hevc_qpel_h)(int16_t *dst,
                                  uint8_t *_src, ptrdiff_t _srcstride,
                                  int height, intptr_t mx, intptr_t my, int width)
{
    int x, y;
    pixel        *src       = (pixel*)_src;
    ptrdiff_t     srcstride = _srcstride / sizeof(pixel);
    const int8_t *filter    = ff_hevc_qpel_filters[mx - 1];
    for (y = 0; y < height; y++) {
        for (x = 0; x < width; x++)
            dst[x] = QPEL_FILTER(src, 1) >> (BIT_DEPTH - 8);
        src += srcstride;
        dst += MAX_PB_SIZE;
    }
}

static void FUNC(put_hevc_qpel_v)(int16_t *dst,
                                  uint8_t *_src, ptrdiff_t _srcstride,
                                  int height, intptr_t mx, intptr_t my, int width)
{
    int x, y;
    pixel        *src       = (pixel*)_src;
    ptrdiff_t     srcstride = _srcstride / sizeof(pixel);
    const int8_t *filter    = ff_hevc_qpel_filters[my - 1];
    for (y = 0; y < height; y++)  {
        for (x = 0; x < width; x++)
            dst[x] = QPEL_FILTER(src, srcstride) >> (BIT_DEPTH - 8);
        src += srcstride;
        dst += MAX_PB_SIZE;
    }
}

static void FUNC(put_hevc_qpel_hv)(int16_t *dst,
                                   uint8_t *_src,
                                   ptrdiff_t _srcstride,
                                   int height, intptr_t mx,
                                   intptr_t my, int width)
{
    int x, y;
    const int8_t *filter;
    pixel *src = (pixel*)_src;
    ptrdiff_t srcstride = _srcstride / sizeof(pixel);
    int16_t tmp_array[(MAX_PB_SIZE + QPEL_EXTRA) * MAX_PB_SIZE];
    int16_t *tmp = tmp_array;

    src   -= QPEL_EXTRA_BEFORE * srcstride;
    filter = ff_hevc_qpel_filters[mx - 1];
    for (y = 0; y < height + QPEL_EXTRA; y++) {
        for (x = 0; x < width; x++)
            tmp[x] = QPEL_FILTER(src, 1) >> (BIT_DEPTH - 8);
        src += srcstride;
        tmp += MAX_PB_SIZE;
    }

    tmp    = tmp_array + QPEL_EXTRA_BEFORE * MAX_PB_SIZE;
    filter = ff_hevc_qpel_filters[my - 1];
    for (y = 0; y < height; y++) {
        for (x = 0; x < width; x++)
            dst[x] = QPEL_FILTER(tmp, MAX_PB_SIZE) >> 6;
        tmp += MAX_PB_SIZE;
        dst += MAX_PB_SIZE;
    }
}

static void FUNC(put_hevc_qpel_uni_h)(uint8_t *_dst,  ptrdiff_t _dststride,
                                      uint8_t *_src, ptrdiff_t _srcstride,
                                      int height, intptr_t mx, intptr_t my, int width)
{
    int x, y;
    pixel        *src       = (pixel*)_src;
    ptrdiff_t     srcstride = _srcstride / sizeof(pixel);
    pixel *dst          = (pixel *)_dst;
    ptrdiff_t dststride = _dststride / sizeof(pixel);
    const int8_t *filter    = ff_hevc_qpel_filters[mx - 1];
    int shift = 14 - BIT_DEPTH;

#if BIT_DEPTH < 14
    int offset = 1 << (shift - 1);
#else
    int offset = 0;
#endif

    for (y = 0; y < height; y++) {
        for (x = 0; x < width; x++)
            dst[x] = av_clip_pixel(((QPEL_FILTER(src, 1) >> (BIT_DEPTH - 8)) + offset) >> shift);
        src += srcstride;
        dst += dststride;
    }
}

static void FUNC(put_hevc_qpel_bi_h)(uint8_t *_dst, ptrdiff_t _dststride, uint8_t *_src, ptrdiff_t _srcstride,
                                     int16_t *src2,
                                     int height, intptr_t mx, intptr_t my, int width)
{
    int x, y;
    pixel        *src       = (pixel*)_src;
    ptrdiff_t     srcstride = _srcstride / sizeof(pixel);
    pixel *dst          = (pixel *)_dst;
    ptrdiff_t dststride = _dststride / sizeof(pixel);

    const int8_t *filter    = ff_hevc_qpel_filters[mx - 1];

    int shift = 14  + 1 - BIT_DEPTH;
#if BIT_DEPTH < 14
    int offset = 1 << (shift - 1);
#else
    int offset = 0;
#endif

    for (y = 0; y < height; y++) {
        for (x = 0; x < width; x++)
            dst[x] = av_clip_pixel(((QPEL_FILTER(src, 1) >> (BIT_DEPTH - 8)) + src2[x] + offset) >> shift);
        src  += srcstride;
        dst  += dststride;
        src2 += MAX_PB_SIZE;
    }
}

static void FUNC(put_hevc_qpel_uni_v)(uint8_t *_dst,  ptrdiff_t _dststride,
                                     uint8_t *_src, ptrdiff_t _srcstride,
                                     int height, intptr_t mx, intptr_t my, int width)
{
    int x, y;
    pixel        *src       = (pixel*)_src;
    ptrdiff_t     srcstride = _srcstride / sizeof(pixel);
    pixel *dst          = (pixel *)_dst;
    ptrdiff_t dststride = _dststride / sizeof(pixel);
    const int8_t *filter    = ff_hevc_qpel_filters[my - 1];
    int shift = 14 - BIT_DEPTH;

#if BIT_DEPTH < 14
    int offset = 1 << (shift - 1);
#else
    int offset = 0;
#endif

    for (y = 0; y < height; y++) {
        for (x = 0; x < width; x++)
            dst[x] = av_clip_pixel(((QPEL_FILTER(src, srcstride) >> (BIT_DEPTH - 8)) + offset) >> shift);
        src += srcstride;
        dst += dststride;
    }
}


static void FUNC(put_hevc_qpel_bi_v)(uint8_t *_dst, ptrdiff_t _dststride, uint8_t *_src, ptrdiff_t _srcstride,
                                     int16_t *src2,
                                     int height, intptr_t mx, intptr_t my, int width)
{
    int x, y;
    pixel        *src       = (pixel*)_src;
    ptrdiff_t     srcstride = _srcstride / sizeof(pixel);
    pixel *dst          = (pixel *)_dst;
    ptrdiff_t dststride = _dststride / sizeof(pixel);

    const int8_t *filter    = ff_hevc_qpel_filters[my - 1];

    int shift = 14 + 1 - BIT_DEPTH;
#if BIT_DEPTH < 14
    int offset = 1 << (shift - 1);
#else
    int offset = 0;
#endif

    for (y = 0; y < height; y++) {
        for (x = 0; x < width; x++)
            dst[x] = av_clip_pixel(((QPEL_FILTER(src, srcstride) >> (BIT_DEPTH - 8)) + src2[x] + offset) >> shift);
        src  += srcstride;
        dst  += dststride;
        src2 += MAX_PB_SIZE;
    }
}

static void FUNC(put_hevc_qpel_uni_hv)(uint8_t *_dst,  ptrdiff_t _dststride,
                                       uint8_t *_src, ptrdiff_t _srcstride,
                                       int height, intptr_t mx, intptr_t my, int width)
{
    int x, y;
    const int8_t *filter;
    pixel *src = (pixel*)_src;
    ptrdiff_t srcstride = _srcstride / sizeof(pixel);
    pixel *dst          = (pixel *)_dst;
    ptrdiff_t dststride = _dststride / sizeof(pixel);
    int16_t tmp_array[(MAX_PB_SIZE + QPEL_EXTRA) * MAX_PB_SIZE];
    int16_t *tmp = tmp_array;
    int shift =  14 - BIT_DEPTH;

#if BIT_DEPTH < 14
    int offset = 1 << (shift - 1);
#else
    int offset = 0;
#endif

    src   -= QPEL_EXTRA_BEFORE * srcstride;
    filter = ff_hevc_qpel_filters[mx - 1];
    for (y = 0; y < height + QPEL_EXTRA; y++) {
        for (x = 0; x < width; x++)
            tmp[x] = QPEL_FILTER(src, 1) >> (BIT_DEPTH - 8);
        src += srcstride;
        tmp += MAX_PB_SIZE;
    }

    tmp    = tmp_array + QPEL_EXTRA_BEFORE * MAX_PB_SIZE;
    filter = ff_hevc_qpel_filters[my - 1];

    for (y = 0; y < height; y++) {
        for (x = 0; x < width; x++)
            dst[x] = av_clip_pixel(((QPEL_FILTER(tmp, MAX_PB_SIZE) >> 6) + offset) >> shift);
        tmp += MAX_PB_SIZE;
        dst += dststride;
    }
}

static void FUNC(put_hevc_qpel_bi_hv)(uint8_t *_dst, ptrdiff_t _dststride, uint8_t *_src, ptrdiff_t _srcstride,
                                      int16_t *src2,
                                      int height, intptr_t mx, intptr_t my, int width)
{
    int x, y;
    const int8_t *filter;
    pixel *src = (pixel*)_src;
    ptrdiff_t srcstride = _srcstride / sizeof(pixel);
    pixel *dst          = (pixel *)_dst;
    ptrdiff_t dststride = _dststride / sizeof(pixel);
    int16_t tmp_array[(MAX_PB_SIZE + QPEL_EXTRA) * MAX_PB_SIZE];
    int16_t *tmp = tmp_array;
    int shift = 14 + 1 - BIT_DEPTH;
#if BIT_DEPTH < 14
    int offset = 1 << (shift - 1);
#else
    int offset = 0;
#endif

    src   -= QPEL_EXTRA_BEFORE * srcstride;
    filter = ff_hevc_qpel_filters[mx - 1];
    for (y = 0; y < height + QPEL_EXTRA; y++) {
        for (x = 0; x < width; x++)
            tmp[x] = QPEL_FILTER(src, 1) >> (BIT_DEPTH - 8);
        src += srcstride;
        tmp += MAX_PB_SIZE;
    }

    tmp    = tmp_array + QPEL_EXTRA_BEFORE * MAX_PB_SIZE;
    filter = ff_hevc_qpel_filters[my - 1];

    for (y = 0; y < height; y++) {
        for (x = 0; x < width; x++)
            dst[x] = av_clip_pixel(((QPEL_FILTER(tmp, MAX_PB_SIZE) >> 6) + src2[x] + offset) >> shift);
        tmp  += MAX_PB_SIZE;
        dst  += dststride;
        src2 += MAX_PB_SIZE;
    }
}

static void FUNC(put_hevc_qpel_uni_w_h)(uint8_t *_dst,  ptrdiff_t _dststride,
                                        uint8_t *_src, ptrdiff_t _srcstride,
                                        int height, int denom, int wx, int ox,
                                        intptr_t mx, intptr_t my, int width)
{
    int x, y;
    pixel        *src       = (pixel*)_src;
    ptrdiff_t     srcstride = _srcstride / sizeof(pixel);
    pixel *dst          = (pixel *)_dst;
    ptrdiff_t dststride = _dststride / sizeof(pixel);
    const int8_t *filter    = ff_hevc_qpel_filters[mx - 1];
    int shift = denom + 14 - BIT_DEPTH;
#if BIT_DEPTH < 14
    int offset = 1 << (shift - 1);
#else
    int offset = 0;
#endif

    ox = ox * (1 << (BIT_DEPTH - 8));
    for (y = 0; y < height; y++) {
        for (x = 0; x < width; x++)
            dst[x] = av_clip_pixel((((QPEL_FILTER(src, 1) >> (BIT_DEPTH - 8)) * wx + offset) >> shift) + ox);
        src += srcstride;
        dst += dststride;
    }
}

static void FUNC(put_hevc_qpel_bi_w_h)(uint8_t *_dst, ptrdiff_t _dststride, uint8_t *_src, ptrdiff_t _srcstride,
                                       int16_t *src2,
                                       int height, int denom, int wx0, int wx1,
                                       int ox0, int ox1, intptr_t mx, intptr_t my, int width)
{
    int x, y;
    pixel        *src       = (pixel*)_src;
    ptrdiff_t     srcstride = _srcstride / sizeof(pixel);
    pixel *dst          = (pixel *)_dst;
    ptrdiff_t dststride = _dststride / sizeof(pixel);

    const int8_t *filter    = ff_hevc_qpel_filters[mx - 1];

    int shift = 14  + 1 - BIT_DEPTH;
    int log2Wd = denom + shift - 1;

    ox0     = ox0 * (1 << (BIT_DEPTH - 8));
    ox1     = ox1 * (1 << (BIT_DEPTH - 8));
    for (y = 0; y < height; y++) {
        for (x = 0; x < width; x++)
            dst[x] = av_clip_pixel(((QPEL_FILTER(src, 1) >> (BIT_DEPTH - 8)) * wx1 + src2[x] * wx0 +
                                    ((ox0 + ox1 + 1) << log2Wd)) >> (log2Wd + 1));
        src  += srcstride;
        dst  += dststride;
        src2 += MAX_PB_SIZE;
    }
}

static void FUNC(put_hevc_qpel_uni_w_v)(uint8_t *_dst,  ptrdiff_t _dststride,
                                        uint8_t *_src, ptrdiff_t _srcstride,
                                        int height, int denom, int wx, int ox,
                                        intptr_t mx, intptr_t my, int width)
{
    int x, y;
    pixel        *src       = (pixel*)_src;
    ptrdiff_t     srcstride = _srcstride / sizeof(pixel);
    pixel *dst          = (pixel *)_dst;
    ptrdiff_t dststride = _dststride / sizeof(pixel);
    const int8_t *filter    = ff_hevc_qpel_filters[my - 1];
    int shift = denom + 14 - BIT_DEPTH;
#if BIT_DEPTH < 14
    int offset = 1 << (shift - 1);
#else
    int offset = 0;
#endif

    ox = ox * (1 << (BIT_DEPTH - 8));
    for (y = 0; y < height; y++) {
        for (x = 0; x < width; x++)
            dst[x] = av_clip_pixel((((QPEL_FILTER(src, srcstride) >> (BIT_DEPTH - 8)) * wx + offset) >> shift) + ox);
        src += srcstride;
        dst += dststride;
    }
}

static void FUNC(put_hevc_qpel_bi_w_v)(uint8_t *_dst, ptrdiff_t _dststride, uint8_t *_src, ptrdiff_t _srcstride,
                                       int16_t *src2,
                                       int height, int denom, int wx0, int wx1,
                                       int ox0, int ox1, intptr_t mx, intptr_t my, int width)
{
    int x, y;
    pixel        *src       = (pixel*)_src;
    ptrdiff_t     srcstride = _srcstride / sizeof(pixel);
    pixel *dst          = (pixel *)_dst;
    ptrdiff_t dststride = _dststride / sizeof(pixel);

    const int8_t *filter    = ff_hevc_qpel_filters[my - 1];

    int shift = 14 + 1 - BIT_DEPTH;
    int log2Wd = denom + shift - 1;

    ox0     = ox0 * (1 << (BIT_DEPTH - 8));
    ox1     = ox1 * (1 << (BIT_DEPTH - 8));
    for (y = 0; y < height; y++) {
        for (x = 0; x < width; x++)
            dst[x] = av_clip_pixel(((QPEL_FILTER(src, srcstride) >> (BIT_DEPTH - 8)) * wx1 + src2[x] * wx0 +
                                    ((ox0 + ox1 + 1) << log2Wd)) >> (log2Wd + 1));
        src  += srcstride;
        dst  += dststride;
        src2 += MAX_PB_SIZE;
    }
}

static void FUNC(put_hevc_qpel_uni_w_hv)(uint8_t *_dst,  ptrdiff_t _dststride,
                                         uint8_t *_src, ptrdiff_t _srcstride,
                                         int height, int denom, int wx, int ox,
                                         intptr_t mx, intptr_t my, int width)
{
    int x, y;
    const int8_t *filter;
    pixel *src = (pixel*)_src;
    ptrdiff_t srcstride = _srcstride / sizeof(pixel);
    pixel *dst          = (pixel *)_dst;
    ptrdiff_t dststride = _dststride / sizeof(pixel);
    int16_t tmp_array[(MAX_PB_SIZE + QPEL_EXTRA) * MAX_PB_SIZE];
    int16_t *tmp = tmp_array;
    int shift = denom + 14 - BIT_DEPTH;
#if BIT_DEPTH < 14
    int offset = 1 << (shift - 1);
#else
    int offset = 0;
#endif

    src   -= QPEL_EXTRA_BEFORE * srcstride;
    filter = ff_hevc_qpel_filters[mx - 1];
    for (y = 0; y < height + QPEL_EXTRA; y++) {
        for (x = 0; x < width; x++)
            tmp[x] = QPEL_FILTER(src, 1) >> (BIT_DEPTH - 8);
        src += srcstride;
        tmp += MAX_PB_SIZE;
    }

    tmp    = tmp_array + QPEL_EXTRA_BEFORE * MAX_PB_SIZE;
    filter = ff_hevc_qpel_filters[my - 1];

    ox = ox * (1 << (BIT_DEPTH - 8));
    for (y = 0; y < height; y++) {
        for (x = 0; x < width; x++)
            dst[x] = av_clip_pixel((((QPEL_FILTER(tmp, MAX_PB_SIZE) >> 6) * wx + offset) >> shift) + ox);
        tmp += MAX_PB_SIZE;
        dst += dststride;
    }
}

static void FUNC(put_hevc_qpel_bi_w_hv)(uint8_t *_dst, ptrdiff_t _dststride, uint8_t *_src, ptrdiff_t _srcstride,
                                        int16_t *src2,
                                        int height, int denom, int wx0, int wx1,
                                        int ox0, int ox1, intptr_t mx, intptr_t my, int width)
{
    int x, y;
    const int8_t *filter;
    pixel *src = (pixel*)_src;
    ptrdiff_t srcstride = _srcstride / sizeof(pixel);
    pixel *dst          = (pixel *)_dst;
    ptrdiff_t dststride = _dststride / sizeof(pixel);
    int16_t tmp_array[(MAX_PB_SIZE + QPEL_EXTRA) * MAX_PB_SIZE];
    int16_t *tmp = tmp_array;
    int shift = 14 + 1 - BIT_DEPTH;
    int log2Wd = denom + shift - 1;

    src   -= QPEL_EXTRA_BEFORE * srcstride;
    filter = ff_hevc_qpel_filters[mx - 1];
    for (y = 0; y < height + QPEL_EXTRA; y++) {
        for (x = 0; x < width; x++)
            tmp[x] = QPEL_FILTER(src, 1) >> (BIT_DEPTH - 8);
        src += srcstride;
        tmp += MAX_PB_SIZE;
    }

    tmp    = tmp_array + QPEL_EXTRA_BEFORE * MAX_PB_SIZE;
    filter = ff_hevc_qpel_filters[my - 1];

    ox0     = ox0 * (1 << (BIT_DEPTH - 8));
    ox1     = ox1 * (1 << (BIT_DEPTH - 8));
    for (y = 0; y < height; y++) {
        for (x = 0; x < width; x++)
            dst[x] = av_clip_pixel(((QPEL_FILTER(tmp, MAX_PB_SIZE) >> 6) * wx1 + src2[x] * wx0 +
                                    ((ox0 + ox1 + 1) << log2Wd)) >> (log2Wd + 1));
        tmp  += MAX_PB_SIZE;
        dst  += dststride;
        src2 += MAX_PB_SIZE;
    }
}

////////////////////////////////////////////////////////////////////////////////
//
////////////////////////////////////////////////////////////////////////////////
#define EPEL_FILTER(src, stride)                                               \
    (filter[0] * src[x - stride] +                                             \
     filter[1] * src[x]          +                                             \
     filter[2] * src[x + stride] +                                             \
     filter[3] * src[x + 2 * stride])

static void FUNC(put_hevc_epel_h)(int16_t *dst,
                                  uint8_t *_src, ptrdiff_t _srcstride,
                                  int height, intptr_t mx, intptr_t my, int width)
{
    int x, y;
    pixel *src = (pixel *)_src;
    ptrdiff_t srcstride  = _srcstride / sizeof(pixel);
    const int8_t *filter = ff_hevc_epel_filters[mx - 1];
    for (y = 0; y < height; y++) {
        for (x = 0; x < width; x++)
            dst[x] = EPEL_FILTER(src, 1) >> (BIT_DEPTH - 8);
        src += srcstride;
        dst += MAX_PB_SIZE;
    }
}

static void FUNC(put_hevc_epel_v)(int16_t *dst,
                                  uint8_t *_src, ptrdiff_t _srcstride,
                                  int height, intptr_t mx, intptr_t my, int width)
{
    int x, y;
    pixel *src = (pixel *)_src;
    ptrdiff_t srcstride = _srcstride / sizeof(pixel);
    const int8_t *filter = ff_hevc_epel_filters[my - 1];

    for (y = 0; y < height; y++) {
        for (x = 0; x < width; x++)
            dst[x] = EPEL_FILTER(src, srcstride) >> (BIT_DEPTH - 8);
        src += srcstride;
        dst += MAX_PB_SIZE;
    }
}

static void FUNC(put_hevc_epel_hv)(int16_t *dst,
                                   uint8_t *_src, ptrdiff_t _srcstride,
                                   int height, intptr_t mx, intptr_t my, int width)
{
    int x, y;
    pixel *src = (pixel *)_src;
    ptrdiff_t srcstride = _srcstride / sizeof(pixel);
    const int8_t *filter = ff_hevc_epel_filters[mx - 1];
    int16_t tmp_array[(MAX_PB_SIZE + EPEL_EXTRA) * MAX_PB_SIZE];
    int16_t *tmp = tmp_array;

    src -= EPEL_EXTRA_BEFORE * srcstride;

    for (y = 0; y < height + EPEL_EXTRA; y++) {
        for (x = 0; x < width; x++)
            tmp[x] = EPEL_FILTER(src, 1) >> (BIT_DEPTH - 8);
        src += srcstride;
        tmp += MAX_PB_SIZE;
    }

    tmp      = tmp_array + EPEL_EXTRA_BEFORE * MAX_PB_SIZE;
    filter = ff_hevc_epel_filters[my - 1];

    for (y = 0; y < height; y++) {
        for (x = 0; x < width; x++)
            dst[x] = EPEL_FILTER(tmp, MAX_PB_SIZE) >> 6;
        tmp += MAX_PB_SIZE;
        dst += MAX_PB_SIZE;
    }
}

static void FUNC(put_hevc_epel_uni_h)(uint8_t *_dst, ptrdiff_t _dststride, uint8_t *_src, ptrdiff_t _srcstride,
                                      int height, intptr_t mx, intptr_t my, int width)
{
    int x, y;
    pixel *src = (pixel *)_src;
    ptrdiff_t srcstride  = _srcstride / sizeof(pixel);
    pixel *dst          = (pixel *)_dst;
    ptrdiff_t dststride = _dststride / sizeof(pixel);
    const int8_t *filter = ff_hevc_epel_filters[mx - 1];
    int shift = 14 - BIT_DEPTH;
#if BIT_DEPTH < 14
    int offset = 1 << (shift - 1);
#else
    int offset = 0;
#endif

    for (y = 0; y < height; y++) {
        for (x = 0; x < width; x++)
            dst[x] = av_clip_pixel(((EPEL_FILTER(src, 1) >> (BIT_DEPTH - 8)) + offset) >> shift);
        src += srcstride;
        dst += dststride;
    }
}

static void FUNC(put_hevc_epel_bi_h)(uint8_t *_dst, ptrdiff_t _dststride, uint8_t *_src, ptrdiff_t _srcstride,
                                     int16_t *src2,
                                     int height, intptr_t mx, intptr_t my, int width)
{
    int x, y;
    pixel *src = (pixel *)_src;
    ptrdiff_t srcstride  = _srcstride / sizeof(pixel);
    pixel *dst          = (pixel *)_dst;
    ptrdiff_t dststride = _dststride / sizeof(pixel);
    const int8_t *filter = ff_hevc_epel_filters[mx - 1];
    int shift = 14 + 1 - BIT_DEPTH;
#if BIT_DEPTH < 14
    int offset = 1 << (shift - 1);
#else
    int offset = 0;
#endif

    for (y = 0; y < height; y++) {
        for (x = 0; x < width; x++) {
            dst[x] = av_clip_pixel(((EPEL_FILTER(src, 1) >> (BIT_DEPTH - 8)) + src2[x] + offset) >> shift);
        }
        dst  += dststride;
        src  += srcstride;
        src2 += MAX_PB_SIZE;
    }
}

static void FUNC(put_hevc_epel_uni_v)(uint8_t *_dst, ptrdiff_t _dststride, uint8_t *_src, ptrdiff_t _srcstride,
                                      int height, intptr_t mx, intptr_t my, int width)
{
    int x, y;
    pixel *src = (pixel *)_src;
    ptrdiff_t srcstride  = _srcstride / sizeof(pixel);
    pixel *dst          = (pixel *)_dst;
    ptrdiff_t dststride = _dststride / sizeof(pixel);
    const int8_t *filter = ff_hevc_epel_filters[my - 1];
    int shift = 14 - BIT_DEPTH;
#if BIT_DEPTH < 14
    int offset = 1 << (shift - 1);
#else
    int offset = 0;
#endif

    for (y = 0; y < height; y++) {
        for (x = 0; x < width; x++)
            dst[x] = av_clip_pixel(((EPEL_FILTER(src, srcstride) >> (BIT_DEPTH - 8)) + offset) >> shift);
        src += srcstride;
        dst += dststride;
    }
}

static void FUNC(put_hevc_epel_bi_v)(uint8_t *_dst, ptrdiff_t _dststride, uint8_t *_src, ptrdiff_t _srcstride,
                                     int16_t *src2,
                                     int height, intptr_t mx, intptr_t my, int width)
{
    int x, y;
    pixel *src = (pixel *)_src;
    ptrdiff_t srcstride  = _srcstride / sizeof(pixel);
    const int8_t *filter = ff_hevc_epel_filters[my - 1];
    pixel *dst          = (pixel *)_dst;
    ptrdiff_t dststride = _dststride / sizeof(pixel);
    int shift = 14 + 1 - BIT_DEPTH;
#if BIT_DEPTH < 14
    int offset = 1 << (shift - 1);
#else
    int offset = 0;
#endif

    for (y = 0; y < height; y++) {
        for (x = 0; x < width; x++)
            dst[x] = av_clip_pixel(((EPEL_FILTER(src, srcstride) >> (BIT_DEPTH - 8)) + src2[x] + offset) >> shift);
        dst  += dststride;
        src  += srcstride;
        src2 += MAX_PB_SIZE;
    }
}

static void FUNC(put_hevc_epel_uni_hv)(uint8_t *_dst, ptrdiff_t _dststride, uint8_t *_src, ptrdiff_t _srcstride,
                                       int height, intptr_t mx, intptr_t my, int width)
{
    int x, y;
    pixel *src = (pixel *)_src;
    ptrdiff_t srcstride = _srcstride / sizeof(pixel);
    pixel *dst          = (pixel *)_dst;
    ptrdiff_t dststride = _dststride / sizeof(pixel);
    const int8_t *filter = ff_hevc_epel_filters[mx - 1];
    int16_t tmp_array[(MAX_PB_SIZE + EPEL_EXTRA) * MAX_PB_SIZE];
    int16_t *tmp = tmp_array;
    int shift = 14 - BIT_DEPTH;
#if BIT_DEPTH < 14
    int offset = 1 << (shift - 1);
#else
    int offset = 0;
#endif

    src -= EPEL_EXTRA_BEFORE * srcstride;

    for (y = 0; y < height + EPEL_EXTRA; y++) {
        for (x = 0; x < width; x++)
            tmp[x] = EPEL_FILTER(src, 1) >> (BIT_DEPTH - 8);
        src += srcstride;
        tmp += MAX_PB_SIZE;
    }

    tmp      = tmp_array + EPEL_EXTRA_BEFORE * MAX_PB_SIZE;
    filter = ff_hevc_epel_filters[my - 1];

    for (y = 0; y < height; y++) {
        for (x = 0; x < width; x++)
            dst[x] = av_clip_pixel(((EPEL_FILTER(tmp, MAX_PB_SIZE) >> 6) + offset) >> shift);
        tmp += MAX_PB_SIZE;
        dst += dststride;
    }
}

static void FUNC(put_hevc_epel_bi_hv)(uint8_t *_dst, ptrdiff_t _dststride, uint8_t *_src, ptrdiff_t _srcstride,
                                      int16_t *src2,
                                      int height, intptr_t mx, intptr_t my, int width)
{
    int x, y;
    pixel *src = (pixel *)_src;
    ptrdiff_t srcstride = _srcstride / sizeof(pixel);
    pixel *dst          = (pixel *)_dst;
    ptrdiff_t dststride = _dststride / sizeof(pixel);
    const int8_t *filter = ff_hevc_epel_filters[mx - 1];
    int16_t tmp_array[(MAX_PB_SIZE + EPEL_EXTRA) * MAX_PB_SIZE];
    int16_t *tmp = tmp_array;
    int shift = 14 + 1 - BIT_DEPTH;
#if BIT_DEPTH < 14
    int offset = 1 << (shift - 1);
#else
    int offset = 0;
#endif

    src -= EPEL_EXTRA_BEFORE * srcstride;

    for (y = 0; y < height + EPEL_EXTRA; y++) {
        for (x = 0; x < width; x++)
            tmp[x] = EPEL_FILTER(src, 1) >> (BIT_DEPTH - 8);
        src += srcstride;
        tmp += MAX_PB_SIZE;
    }

    tmp      = tmp_array + EPEL_EXTRA_BEFORE * MAX_PB_SIZE;
    filter = ff_hevc_epel_filters[my - 1];

    for (y = 0; y < height; y++) {
        for (x = 0; x < width; x++)
            dst[x] = av_clip_pixel(((EPEL_FILTER(tmp, MAX_PB_SIZE) >> 6) + src2[x] + offset) >> shift);
        tmp  += MAX_PB_SIZE;
        dst  += dststride;
        src2 += MAX_PB_SIZE;
    }
}

static void FUNC(put_hevc_epel_uni_w_h)(uint8_t *_dst, ptrdiff_t _dststride, uint8_t *_src, ptrdiff_t _srcstride,
                                        int height, int denom, int wx, int ox, intptr_t mx, intptr_t my, int width)
{
    int x, y;
    pixel *src = (pixel *)_src;
    ptrdiff_t srcstride  = _srcstride / sizeof(pixel);
    pixel *dst          = (pixel *)_dst;
    ptrdiff_t dststride = _dststride / sizeof(pixel);
    const int8_t *filter = ff_hevc_epel_filters[mx - 1];
    int shift = denom + 14 - BIT_DEPTH;
#if BIT_DEPTH < 14
    int offset = 1 << (shift - 1);
#else
    int offset = 0;
#endif

    ox     = ox * (1 << (BIT_DEPTH - 8));
    for (y = 0; y < height; y++) {
        for (x = 0; x < width; x++) {
            dst[x] = av_clip_pixel((((EPEL_FILTER(src, 1) >> (BIT_DEPTH - 8)) * wx + offset) >> shift) + ox);
        }
        dst += dststride;
        src += srcstride;
    }
}

static void FUNC(put_hevc_epel_bi_w_h)(uint8_t *_dst, ptrdiff_t _dststride, uint8_t *_src, ptrdiff_t _srcstride,
                                       int16_t *src2,
                                       int height, int denom, int wx0, int wx1,
                                       int ox0, int ox1, intptr_t mx, intptr_t my, int width)
{
    int x, y;
    pixel *src = (pixel *)_src;
    ptrdiff_t srcstride  = _srcstride / sizeof(pixel);
    pixel *dst          = (pixel *)_dst;
    ptrdiff_t dststride = _dststride / sizeof(pixel);
    const int8_t *filter = ff_hevc_epel_filters[mx - 1];
    int shift = 14 + 1 - BIT_DEPTH;
    int log2Wd = denom + shift - 1;

    ox0     = ox0 * (1 << (BIT_DEPTH - 8));
    ox1     = ox1 * (1 << (BIT_DEPTH - 8));
    for (y = 0; y < height; y++) {
        for (x = 0; x < width; x++)
            dst[x] = av_clip_pixel(((EPEL_FILTER(src, 1) >> (BIT_DEPTH - 8)) * wx1 + src2[x] * wx0 +
                                    ((ox0 + ox1 + 1) << log2Wd)) >> (log2Wd + 1));
        src  += srcstride;
        dst  += dststride;
        src2 += MAX_PB_SIZE;
    }
}

static void FUNC(put_hevc_epel_uni_w_v)(uint8_t *_dst, ptrdiff_t _dststride, uint8_t *_src, ptrdiff_t _srcstride,
                                        int height, int denom, int wx, int ox, intptr_t mx, intptr_t my, int width)
{
    int x, y;
    pixel *src = (pixel *)_src;
    ptrdiff_t srcstride  = _srcstride / sizeof(pixel);
    pixel *dst          = (pixel *)_dst;
    ptrdiff_t dststride = _dststride / sizeof(pixel);
    const int8_t *filter = ff_hevc_epel_filters[my - 1];
    int shift = denom + 14 - BIT_DEPTH;
#if BIT_DEPTH < 14
    int offset = 1 << (shift - 1);
#else
    int offset = 0;
#endif

    ox     = ox * (1 << (BIT_DEPTH - 8));
    for (y = 0; y < height; y++) {
        for (x = 0; x < width; x++) {
            dst[x] = av_clip_pixel((((EPEL_FILTER(src, srcstride) >> (BIT_DEPTH - 8)) * wx + offset) >> shift) + ox);
        }
        dst += dststride;
        src += srcstride;
    }
}

static void FUNC(put_hevc_epel_bi_w_v)(uint8_t *_dst, ptrdiff_t _dststride, uint8_t *_src, ptrdiff_t _srcstride,
                                       int16_t *src2,
                                       int height, int denom, int wx0, int wx1,
                                       int ox0, int ox1, intptr_t mx, intptr_t my, int width)
{
    int x, y;
    pixel *src = (pixel *)_src;
    ptrdiff_t srcstride  = _srcstride / sizeof(pixel);
    const int8_t *filter = ff_hevc_epel_filters[my - 1];
    pixel *dst          = (pixel *)_dst;
    ptrdiff_t dststride = _dststride / sizeof(pixel);
    int shift = 14 + 1 - BIT_DEPTH;
    int log2Wd = denom + shift - 1;

    ox0     = ox0 * (1 << (BIT_DEPTH - 8));
    ox1     = ox1 * (1 << (BIT_DEPTH - 8));
    for (y = 0; y < height; y++) {
        for (x = 0; x < width; x++)
            dst[x] = av_clip_pixel(((EPEL_FILTER(src, srcstride) >> (BIT_DEPTH - 8)) * wx1 + src2[x] * wx0 +
                                    ((ox0 + ox1 + 1) << log2Wd)) >> (log2Wd + 1));
        src  += srcstride;
        dst  += dststride;
        src2 += MAX_PB_SIZE;
    }
}

static void FUNC(put_hevc_epel_uni_w_hv)(uint8_t *_dst, ptrdiff_t _dststride, uint8_t *_src, ptrdiff_t _srcstride,
                                         int height, int denom, int wx, int ox, intptr_t mx, intptr_t my, int width)
{
    int x, y;
    pixel *src = (pixel *)_src;
    ptrdiff_t srcstride = _srcstride / sizeof(pixel);
    pixel *dst          = (pixel *)_dst;
    ptrdiff_t dststride = _dststride / sizeof(pixel);
    const int8_t *filter = ff_hevc_epel_filters[mx - 1];
    int16_t tmp_array[(MAX_PB_SIZE + EPEL_EXTRA) * MAX_PB_SIZE];
    int16_t *tmp = tmp_array;
    int shift = denom + 14 - BIT_DEPTH;
#if BIT_DEPTH < 14
    int offset = 1 << (shift - 1);
#else
    int offset = 0;
#endif

    src -= EPEL_EXTRA_BEFORE * srcstride;

    for (y = 0; y < height + EPEL_EXTRA; y++) {
        for (x = 0; x < width; x++)
            tmp[x] = EPEL_FILTER(src, 1) >> (BIT_DEPTH - 8);
        src += srcstride;
        tmp += MAX_PB_SIZE;
    }

    tmp      = tmp_array + EPEL_EXTRA_BEFORE * MAX_PB_SIZE;
    filter = ff_hevc_epel_filters[my - 1];

    ox     = ox * (1 << (BIT_DEPTH - 8));
    for (y = 0; y < height; y++) {
        for (x = 0; x < width; x++)
            dst[x] = av_clip_pixel((((EPEL_FILTER(tmp, MAX_PB_SIZE) >> 6) * wx + offset) >> shift) + ox);
        tmp += MAX_PB_SIZE;
        dst += dststride;
    }
}

static void FUNC(put_hevc_epel_bi_w_hv)(uint8_t *_dst, ptrdiff_t _dststride, uint8_t *_src, ptrdiff_t _srcstride,
                                        int16_t *src2,
                                        int height, int denom, int wx0, int wx1,
                                        int ox0, int ox1, intptr_t mx, intptr_t my, int width)
{
    int x, y;
    pixel *src = (pixel *)_src;
    ptrdiff_t srcstride = _srcstride / sizeof(pixel);
    pixel *dst          = (pixel *)_dst;
    ptrdiff_t dststride = _dststride / sizeof(pixel);
    const int8_t *filter = ff_hevc_epel_filters[mx - 1];
    int16_t tmp_array[(MAX_PB_SIZE + EPEL_EXTRA) * MAX_PB_SIZE];
    int16_t *tmp = tmp_array;
    int shift = 14 + 1 - BIT_DEPTH;
    int log2Wd = denom + shift - 1;

    src -= EPEL_EXTRA_BEFORE * srcstride;

    for (y = 0; y < height + EPEL_EXTRA; y++) {
        for (x = 0; x < width; x++)
            tmp[x] = EPEL_FILTER(src, 1) >> (BIT_DEPTH - 8);
        src += srcstride;
        tmp += MAX_PB_SIZE;
    }

    tmp      = tmp_array + EPEL_EXTRA_BEFORE * MAX_PB_SIZE;
    filter = ff_hevc_epel_filters[my - 1];

    ox0     = ox0 * (1 << (BIT_DEPTH - 8));
    ox1     = ox1 * (1 << (BIT_DEPTH - 8));
    for (y = 0; y < height; y++) {
        for (x = 0; x < width; x++)
            dst[x] = av_clip_pixel(((EPEL_FILTER(tmp, MAX_PB_SIZE) >> 6) * wx1 + src2[x] * wx0 +
                                    ((ox0 + ox1 + 1) << log2Wd)) >> (log2Wd + 1));
        tmp  += MAX_PB_SIZE;
        dst  += dststride;
        src2 += MAX_PB_SIZE;
    }
}

// line zero
#define P3 pix[-4 * xstride]
#define P2 pix[-3 * xstride]
#define P1 pix[-2 * xstride]
#define P0 pix[-1 * xstride]
#define Q0 pix[0 * xstride]
#define Q1 pix[1 * xstride]
#define Q2 pix[2 * xstride]
#define Q3 pix[3 * xstride]

// line three. used only for deblocking decision
#define TP3 pix[-4 * xstride + 3 * ystride]
#define TP2 pix[-3 * xstride + 3 * ystride]
#define TP1 pix[-2 * xstride + 3 * ystride]
#define TP0 pix[-1 * xstride + 3 * ystride]
#define TQ0 pix[0  * xstride + 3 * ystride]
#define TQ1 pix[1  * xstride + 3 * ystride]
#define TQ2 pix[2  * xstride + 3 * ystride]
#define TQ3 pix[3  * xstride + 3 * ystride]

static void FUNC(hevc_loop_filter_luma)(uint8_t *_pix,
                                        ptrdiff_t _xstride, ptrdiff_t _ystride,
                                        int beta, int *_tc,
                                        uint8_t *_no_p, uint8_t *_no_q)
{
    int d, j;
    pixel *pix        = (pixel *)_pix;
    ptrdiff_t xstride = _xstride / sizeof(pixel);
    ptrdiff_t ystride = _ystride / sizeof(pixel);

    beta <<= BIT_DEPTH - 8;

    for (j = 0; j < 2; j++) {
        const int dp0  = abs(P2  - 2 * P1  + P0);
        const int dq0  = abs(Q2  - 2 * Q1  + Q0);
        const int dp3  = abs(TP2 - 2 * TP1 + TP0);
        const int dq3  = abs(TQ2 - 2 * TQ1 + TQ0);
        const int d0   = dp0 + dq0;
        const int d3   = dp3 + dq3;
        const int tc   = _tc[j]   << (BIT_DEPTH - 8);
        const int no_p = _no_p[j];
        const int no_q = _no_q[j];

        if (d0 + d3 >= beta) {
            pix += 4 * ystride;
            continue;
        } else {
            const int beta_3 = beta >> 3;
            const int beta_2 = beta >> 2;
            const int tc25   = ((tc * 5 + 1) >> 1);

            if (abs(P3  -  P0) + abs(Q3  -  Q0) < beta_3 && abs(P0  -  Q0) < tc25 &&
                abs(TP3 - TP0) + abs(TQ3 - TQ0) < beta_3 && abs(TP0 - TQ0) < tc25 &&
                                      (d0 << 1) < beta_2 &&      (d3 << 1) < beta_2) {
                // strong filtering
                const int tc2 = tc << 1;
                for (d = 0; d < 4; d++) {
                    const int p3 = P3;
                    const int p2 = P2;
                    const int p1 = P1;
                    const int p0 = P0;
                    const int q0 = Q0;
                    const int q1 = Q1;
                    const int q2 = Q2;
                    const int q3 = Q3;
                    if (!no_p) {
                        P0 = p0 + av_clip(((p2 + 2 * p1 + 2 * p0 + 2 * q0 + q1 + 4) >> 3) - p0, -tc2, tc2);
                        P1 = p1 + av_clip(((p2 + p1 + p0 + q0 + 2) >> 2) - p1, -tc2, tc2);
                        P2 = p2 + av_clip(((2 * p3 + 3 * p2 + p1 + p0 + q0 + 4) >> 3) - p2, -tc2, tc2);
                    }
                    if (!no_q) {
                        Q0 = q0 + av_clip(((p1 + 2 * p0 + 2 * q0 + 2 * q1 + q2 + 4) >> 3) - q0, -tc2, tc2);
                        Q1 = q1 + av_clip(((p0 + q0 + q1 + q2 + 2) >> 2) - q1, -tc2, tc2);
                        Q2 = q2 + av_clip(((2 * q3 + 3 * q2 + q1 + q0 + p0 + 4) >> 3) - q2, -tc2, tc2);
                    }
                    pix += ystride;
                }
            } else { // normal filtering
                int nd_p = 1;
                int nd_q = 1;
                const int tc_2 = tc >> 1;
                if (dp0 + dp3 < ((beta + (beta >> 1)) >> 3))
                    nd_p = 2;
                if (dq0 + dq3 < ((beta + (beta >> 1)) >> 3))
                    nd_q = 2;

                for (d = 0; d < 4; d++) {
                    const int p2 = P2;
                    const int p1 = P1;
                    const int p0 = P0;
                    const int q0 = Q0;
                    const int q1 = Q1;
                    const int q2 = Q2;
                    int delta0   = (9 * (q0 - p0) - 3 * (q1 - p1) + 8) >> 4;
                    if (abs(delta0) < 10 * tc) {
                        delta0 = av_clip(delta0, -tc, tc);
                        if (!no_p)
                            P0 = av_clip_pixel(p0 + delta0);
                        if (!no_q)
                            Q0 = av_clip_pixel(q0 - delta0);
                        if (!no_p && nd_p > 1) {
                            const int deltap1 = av_clip((((p2 + p0 + 1) >> 1) - p1 + delta0) >> 1, -tc_2, tc_2);
                            P1 = av_clip_pixel(p1 + deltap1);
                        }
                        if (!no_q && nd_q > 1) {
                            const int deltaq1 = av_clip((((q2 + q0 + 1) >> 1) - q1 - delta0) >> 1, -tc_2, tc_2);
                            Q1 = av_clip_pixel(q1 + deltaq1);
                        }
                    }
                    pix += ystride;
                }
            }
        }
    }
}

static void FUNC(hevc_loop_filter_chroma)(uint8_t *_pix, ptrdiff_t _xstride,
                                          ptrdiff_t _ystride, int *_tc,
                                          uint8_t *_no_p, uint8_t *_no_q)
{
    int d, j, no_p, no_q;
    pixel *pix        = (pixel *)_pix;
    ptrdiff_t xstride = _xstride / sizeof(pixel);
    ptrdiff_t ystride = _ystride / sizeof(pixel);

    for (j = 0; j < 2; j++) {
        const int tc = _tc[j] << (BIT_DEPTH - 8);
        if (tc <= 0) {
            pix += 4 * ystride;
            continue;
        }
        no_p = _no_p[j];
        no_q = _no_q[j];

        for (d = 0; d < 4; d++) {
            int delta0;
            const int p1 = P1;
            const int p0 = P0;
            const int q0 = Q0;
            const int q1 = Q1;
            delta0 = av_clip((((q0 - p0) * 4) + p1 - q1 + 4) >> 3, -tc, tc);
            if (!no_p)
                P0 = av_clip_pixel(p0 + delta0);
            if (!no_q)
                Q0 = av_clip_pixel(q0 - delta0);
            pix += ystride;
        }
    }
}

static void FUNC(hevc_h_loop_filter_chroma)(uint8_t *pix, ptrdiff_t stride,
                                            int32_t *tc, uint8_t *no_p,
                                            uint8_t *no_q)
{
    FUNC(hevc_loop_filter_chroma)(pix, stride, sizeof(pixel), tc, no_p, no_q);
}

static void FUNC(hevc_v_loop_filter_chroma)(uint8_t *pix, ptrdiff_t stride,
                                            int32_t *tc, uint8_t *no_p,
                                            uint8_t *no_q)
{
    FUNC(hevc_loop_filter_chroma)(pix, sizeof(pixel), stride, tc, no_p, no_q);
}

static void FUNC(hevc_h_loop_filter_luma)(uint8_t *pix, ptrdiff_t stride,
                                          int beta, int32_t *tc, uint8_t *no_p,
                                          uint8_t *no_q)
{
    FUNC(hevc_loop_filter_luma)(pix, stride, sizeof(pixel),
                                beta, tc, no_p, no_q);
}

static void FUNC(hevc_v_loop_filter_luma)(uint8_t *pix, ptrdiff_t stride,
                                          int beta, int32_t *tc, uint8_t *no_p,
                                          uint8_t *no_q)
{
    FUNC(hevc_loop_filter_luma)(pix, sizeof(pixel), stride,
                                beta, tc, no_p, no_q);
}

#undef P3
#undef P2
#undef P1
#undef P0
#undef Q0
#undef Q1
#undef Q2
#undef Q3

#undef TP3
#undef TP2
#undef TP1
#undef TP0
#undef TQ0
#undef TQ1
#undef TQ2
#undef TQ3<|MERGE_RESOLUTION|>--- conflicted
+++ resolved
@@ -263,21 +263,6 @@
     }                                                             \
 }
 
-<<<<<<< HEAD
-#define IDCT_DC(H)                                                           \
-static void FUNC(idct_##H ##x ##H ##_dc)(                                    \
-                   int16_t *coeffs) {                                        \
-    int i, j;                                                                \
-    int      shift   = 14 - BIT_DEPTH;                                       \
-    int      add     = 1 << (shift - 1);                                     \
-    int      coeff   = (((coeffs[0] + 1) >> 1) + add) >> shift;              \
-                                                                             \
-    for (j = 0; j < H; j++) {                                                \
-        for (i = 0; i < H; i++) {                                            \
-            coeffs[i+j*H] = coeff;                                           \
-        }                                                                    \
-    }                                                                        \
-=======
 #define IDCT_DC(H)                                                \
 static void FUNC(idct_ ## H ## x ## H ## _dc)(int16_t *coeffs)    \
 {                                                                 \
@@ -291,25 +276,18 @@
             coeffs[i + j * H] = coeff;                            \
         }                                                         \
     }                                                             \
->>>>>>> a92fd8a0
 }
 
 IDCT( 4)
 IDCT( 8)
 IDCT(16)
 IDCT(32)
-<<<<<<< HEAD
-
-=======
->>>>>>> a92fd8a0
+
 IDCT_DC( 4)
 IDCT_DC( 8)
 IDCT_DC(16)
 IDCT_DC(32)
-<<<<<<< HEAD
-
-=======
->>>>>>> a92fd8a0
+
 #undef TR_4
 #undef TR_8
 #undef TR_16
