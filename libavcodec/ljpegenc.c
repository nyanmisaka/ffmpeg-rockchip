/*
 * lossless JPEG encoder
 * Copyright (c) 2000, 2001 Fabrice Bellard
 * Copyright (c) 2003 Alex Beregszaszi
 * Copyright (c) 2003-2004 Michael Niedermayer
 *
 * Support for external huffman table, various fixes (AVID workaround),
 * aspecting, new decode_frame mechanism and apple mjpeg-b support
 *                                  by Alex Beregszaszi
 *
 * This file is part of FFmpeg.
 *
 * FFmpeg is free software; you can redistribute it and/or
 * modify it under the terms of the GNU Lesser General Public
 * License as published by the Free Software Foundation; either
 * version 2.1 of the License, or (at your option) any later version.
 *
 * FFmpeg is distributed in the hope that it will be useful,
 * but WITHOUT ANY WARRANTY; without even the implied warranty of
 * MERCHANTABILITY or FITNESS FOR A PARTICULAR PURPOSE.  See the GNU
 * Lesser General Public License for more details.
 *
 * You should have received a copy of the GNU Lesser General Public
 * License along with FFmpeg; if not, write to the Free Software
 * Foundation, Inc., 51 Franklin Street, Fifth Floor, Boston, MA 02110-1301 USA
 */

/**
 * @file
 * lossless JPEG encoder.
 */

#include "libavutil/frame.h"
#include "libavutil/mem.h"
#include "libavutil/pixdesc.h"

#include "avcodec.h"
#include "idctdsp.h"
#include "internal.h"
#include "jpegtables.h"
#include "mjpegenc_common.h"
#include "mjpeg.h"
#include "mjpegenc.h"

typedef struct LJpegEncContext {
    AVClass *class;
    IDCTDSPContext idsp;
    ScanTable scantable;
    uint16_t matrix[64];

    int vsample[4];
    int hsample[4];

    uint16_t huff_code_dc_luminance[12];
    uint16_t huff_code_dc_chrominance[12];
    uint8_t  huff_size_dc_luminance[12];
    uint8_t  huff_size_dc_chrominance[12];

    uint16_t (*scratch)[4];
    int pred;
} LJpegEncContext;

static int ljpeg_encode_bgr(AVCodecContext *avctx, PutBitContext *pb,
                            const AVFrame *frame)
{
    LJpegEncContext *s    = avctx->priv_data;
    const int width       = frame->width;
    const int height      = frame->height;
    const int linesize    = frame->linesize[0];
    uint16_t (*buffer)[4] = s->scratch;
<<<<<<< HEAD
    const int predictor   = avctx->prediction_method+1;
    int left[4], top[4], topleft[4];
    int x, y, i;

    for (i = 0; i < 4; i++)
=======
    int left[3], top[3], topleft[3];
    int x, y, i;

#if FF_API_PRIVATE_OPT
FF_DISABLE_DEPRECATION_WARNINGS
    if (avctx->prediction_method)
        s->pred = avctx->prediction_method + 1;
FF_ENABLE_DEPRECATION_WARNINGS
#endif

    for (i = 0; i < 3; i++)
>>>>>>> 2862b637
        buffer[0][i] = 1 << (9 - 1);

    for (y = 0; y < height; y++) {
        const int modified_predictor = y ? s->pred : 1;
        uint8_t *ptr = frame->data[0] + (linesize * y);

        if (pb->buf_end - pb->buf - (put_bits_count(pb) >> 3) < width * 4 * 4) {
            av_log(avctx, AV_LOG_ERROR, "encoded frame too large\n");
            return -1;
        }

        for (i = 0; i < 4; i++)
            top[i]= left[i]= topleft[i]= buffer[0][i];

        for (x = 0; x < width; x++) {
            if(avctx->pix_fmt == AV_PIX_FMT_BGR24){
                buffer[x][1] =  ptr[3 * x + 0] -     ptr[3 * x + 1] + 0x100;
                buffer[x][2] =  ptr[3 * x + 2] -     ptr[3 * x + 1] + 0x100;
                buffer[x][0] = (ptr[3 * x + 0] + 2 * ptr[3 * x + 1] + ptr[3 * x + 2]) >> 2;
            }else{
                buffer[x][1] =  ptr[4 * x + 0] -     ptr[4 * x + 1] + 0x100;
                buffer[x][2] =  ptr[4 * x + 2] -     ptr[4 * x + 1] + 0x100;
                buffer[x][0] = (ptr[4 * x + 0] + 2 * ptr[4 * x + 1] + ptr[4 * x + 2]) >> 2;
                if (avctx->pix_fmt == AV_PIX_FMT_BGRA)
                    buffer[x][3] =  ptr[4 * x + 3];
            }

            for (i = 0; i < 3 + (avctx->pix_fmt == AV_PIX_FMT_BGRA); i++) {
                int pred, diff;

                PREDICT(pred, topleft[i], top[i], left[i], modified_predictor);

                topleft[i] = top[i];
                top[i]     = buffer[x+1][i];

                left[i]    = buffer[x][i];

                diff       = ((left[i] - pred + 0x100) & 0x1FF) - 0x100;

                if (i == 0 || i == 3)
                    ff_mjpeg_encode_dc(pb, diff, s->huff_size_dc_luminance, s->huff_code_dc_luminance); //FIXME ugly
                else
                    ff_mjpeg_encode_dc(pb, diff, s->huff_size_dc_chrominance, s->huff_code_dc_chrominance);
            }
        }
    }

    return 0;
}

static inline void ljpeg_encode_yuv_mb(LJpegEncContext *s, PutBitContext *pb,
                                       const AVFrame *frame, int predictor,
                                       int mb_x, int mb_y)
{
    int i;

    if (mb_x == 0 || mb_y == 0) {
        for (i = 0; i < 3; i++) {
            uint8_t *ptr;
            int x, y, h, v, linesize;
            h = s->hsample[i];
            v = s->vsample[i];
            linesize = frame->linesize[i];

            for (y = 0; y < v; y++) {
                for (x = 0; x < h; x++) {
                    int pred;

                    ptr = frame->data[i] + (linesize * (v * mb_y + y)) + (h * mb_x + x); //FIXME optimize this crap
                    if (y == 0 && mb_y == 0) {
                        if (x == 0 && mb_x == 0)
                            pred = 128;
                        else
                            pred = ptr[-1];
                    } else {
                        if (x == 0 && mb_x == 0) {
                            pred = ptr[-linesize];
                        } else {
                            PREDICT(pred, ptr[-linesize - 1], ptr[-linesize],
                                    ptr[-1], predictor);
                        }
                    }

                    if (i == 0)
                        ff_mjpeg_encode_dc(pb, *ptr - pred, s->huff_size_dc_luminance, s->huff_code_dc_luminance); //FIXME ugly
                    else
                        ff_mjpeg_encode_dc(pb, *ptr - pred, s->huff_size_dc_chrominance, s->huff_code_dc_chrominance);
                }
            }
        }
    } else {
        for (i = 0; i < 3; i++) {
            uint8_t *ptr;
            int x, y, h, v, linesize;
            h = s->hsample[i];
            v = s->vsample[i];
            linesize = frame->linesize[i];

            for (y = 0; y < v; y++) {
                for (x = 0; x < h; x++) {
                    int pred;

                    ptr = frame->data[i] + (linesize * (v * mb_y + y)) + (h * mb_x + x); //FIXME optimize this crap
                    PREDICT(pred, ptr[-linesize - 1], ptr[-linesize], ptr[-1], predictor);

                    if (i == 0)
                        ff_mjpeg_encode_dc(pb, *ptr - pred, s->huff_size_dc_luminance, s->huff_code_dc_luminance); //FIXME ugly
                    else
                        ff_mjpeg_encode_dc(pb, *ptr - pred, s->huff_size_dc_chrominance, s->huff_code_dc_chrominance);
                }
            }
        }
    }
}

static int ljpeg_encode_yuv(AVCodecContext *avctx, PutBitContext *pb,
                            const AVFrame *frame)
{
    LJpegEncContext *s  = avctx->priv_data;
    const int mb_width  = (avctx->width  + s->hsample[0] - 1) / s->hsample[0];
    const int mb_height = (avctx->height + s->vsample[0] - 1) / s->vsample[0];
    int mb_x, mb_y;

#if FF_API_PRIVATE_OPT
FF_DISABLE_DEPRECATION_WARNINGS
    if (avctx->prediction_method)
        s->pred = avctx->prediction_method + 1;
FF_ENABLE_DEPRECATION_WARNINGS
#endif

    for (mb_y = 0; mb_y < mb_height; mb_y++) {
        if (pb->buf_end - pb->buf - (put_bits_count(pb) >> 3) <
            mb_width * 4 * 3 * s->hsample[0] * s->vsample[0]) {
            av_log(avctx, AV_LOG_ERROR, "encoded frame too large\n");
            return -1;
        }

        for (mb_x = 0; mb_x < mb_width; mb_x++)
            ljpeg_encode_yuv_mb(s, pb, frame, s->pred, mb_x, mb_y);
    }

    return 0;
}

static int ljpeg_encode_frame(AVCodecContext *avctx, AVPacket *pkt,
                              const AVFrame *pict, int *got_packet)
{
    LJpegEncContext *s = avctx->priv_data;
    PutBitContext pb;
    const int width  = avctx->width;
    const int height = avctx->height;
    const int mb_width  = (width  + s->hsample[0] - 1) / s->hsample[0];
    const int mb_height = (height + s->vsample[0] - 1) / s->vsample[0];
    int max_pkt_size = AV_INPUT_BUFFER_MIN_SIZE;
    int ret, header_bits;

    if(    avctx->pix_fmt == AV_PIX_FMT_BGR0
        || avctx->pix_fmt == AV_PIX_FMT_BGR24)
        max_pkt_size += width * height * 3 * 4;
    else if(avctx->pix_fmt == AV_PIX_FMT_BGRA)
        max_pkt_size += width * height * 4 * 4;
    else {
        max_pkt_size += mb_width * mb_height * 3 * 4
                        * s->hsample[0] * s->vsample[0];
    }

    if ((ret = ff_alloc_packet2(avctx, pkt, max_pkt_size, 0)) < 0)
        return ret;

    init_put_bits(&pb, pkt->data, pkt->size);

    ff_mjpeg_encode_picture_header(avctx, &pb, &s->scantable,
<<<<<<< HEAD
                                   s->matrix, s->matrix);
=======
                                   s->pred, s->matrix);
>>>>>>> 2862b637

    header_bits = put_bits_count(&pb);

    if(    avctx->pix_fmt == AV_PIX_FMT_BGR0
        || avctx->pix_fmt == AV_PIX_FMT_BGRA
        || avctx->pix_fmt == AV_PIX_FMT_BGR24)
        ret = ljpeg_encode_bgr(avctx, &pb, pict);
    else
        ret = ljpeg_encode_yuv(avctx, &pb, pict);
    if (ret < 0)
        return ret;

    emms_c();

    ff_mjpeg_escape_FF(&pb, header_bits >> 3);
    ff_mjpeg_encode_picture_trailer(&pb, header_bits);

    flush_put_bits(&pb);
    pkt->size   = put_bits_ptr(&pb) - pb.buf;
    pkt->flags |= AV_PKT_FLAG_KEY;
    *got_packet = 1;

    return 0;
}

static av_cold int ljpeg_encode_close(AVCodecContext *avctx)
{
    LJpegEncContext *s = avctx->priv_data;

    av_freep(&s->scratch);

    return 0;
}

static av_cold int ljpeg_encode_init(AVCodecContext *avctx)
{
    LJpegEncContext *s = avctx->priv_data;

    if ((avctx->pix_fmt == AV_PIX_FMT_YUV420P ||
         avctx->pix_fmt == AV_PIX_FMT_YUV422P ||
         avctx->pix_fmt == AV_PIX_FMT_YUV444P ||
         avctx->color_range == AVCOL_RANGE_MPEG) &&
        avctx->strict_std_compliance > FF_COMPLIANCE_UNOFFICIAL) {
        av_log(avctx, AV_LOG_ERROR,
               "Limited range YUV is non-standard, set strict_std_compliance to "
               "at least unofficial to use it.\n");
        return AVERROR(EINVAL);
    }

#if FF_API_CODED_FRAME
FF_DISABLE_DEPRECATION_WARNINGS
    avctx->coded_frame->pict_type = AV_PICTURE_TYPE_I;
    avctx->coded_frame->key_frame = 1;
FF_ENABLE_DEPRECATION_WARNINGS
#endif

    s->scratch = av_malloc_array(avctx->width + 1, sizeof(*s->scratch));
    if (!s->scratch)
        goto fail;

    ff_idctdsp_init(&s->idsp, avctx);
    ff_init_scantable(s->idsp.idct_permutation, &s->scantable,
                      ff_zigzag_direct);

    ff_mjpeg_init_hvsample(avctx, s->hsample, s->vsample);

    ff_mjpeg_build_huffman_codes(s->huff_size_dc_luminance,
                                 s->huff_code_dc_luminance,
                                 avpriv_mjpeg_bits_dc_luminance,
                                 avpriv_mjpeg_val_dc);
    ff_mjpeg_build_huffman_codes(s->huff_size_dc_chrominance,
                                 s->huff_code_dc_chrominance,
                                 avpriv_mjpeg_bits_dc_chrominance,
                                 avpriv_mjpeg_val_dc);

    return 0;
fail:
    ljpeg_encode_close(avctx);
    return AVERROR(ENOMEM);
}

#define OFFSET(x) offsetof(LJpegEncContext, x)
#define VE AV_OPT_FLAG_VIDEO_PARAM | AV_OPT_FLAG_ENCODING_PARAM
static const AVOption options[] = {
{ "pred", "Prediction method", OFFSET(pred), AV_OPT_TYPE_INT, { .i64 = 1 }, 1, 3, VE, "pred" },
    { "left",   NULL, 0, AV_OPT_TYPE_CONST, { .i64 = 1 }, INT_MIN, INT_MAX, VE, "pred" },
    { "plane",  NULL, 0, AV_OPT_TYPE_CONST, { .i64 = 2 }, INT_MIN, INT_MAX, VE, "pred" },
    { "median", NULL, 0, AV_OPT_TYPE_CONST, { .i64 = 3 }, INT_MIN, INT_MAX, VE, "pred" },

    { NULL},
};

static const AVClass ljpeg_class = {
    .class_name = "ljpeg",
    .item_name  = av_default_item_name,
    .option     = options,
    .version    = LIBAVUTIL_VERSION_INT,
};

AVCodec ff_ljpeg_encoder = {
    .name           = "ljpeg",
    .long_name      = NULL_IF_CONFIG_SMALL("Lossless JPEG"),
    .type           = AVMEDIA_TYPE_VIDEO,
    .id             = AV_CODEC_ID_LJPEG,
    .priv_data_size = sizeof(LJpegEncContext),
    .priv_class     = &ljpeg_class,
    .init           = ljpeg_encode_init,
    .encode2        = ljpeg_encode_frame,
    .close          = ljpeg_encode_close,
    .capabilities   = AV_CODEC_CAP_FRAME_THREADS | AV_CODEC_CAP_INTRA_ONLY,
    .pix_fmts       = (const enum AVPixelFormat[]){
        AV_PIX_FMT_BGR24   , AV_PIX_FMT_BGRA    , AV_PIX_FMT_BGR0,
        AV_PIX_FMT_YUVJ420P, AV_PIX_FMT_YUVJ444P, AV_PIX_FMT_YUVJ422P,
        AV_PIX_FMT_YUV420P , AV_PIX_FMT_YUV444P , AV_PIX_FMT_YUV422P,
        AV_PIX_FMT_NONE},
};<|MERGE_RESOLUTION|>--- conflicted
+++ resolved
@@ -68,14 +68,7 @@
     const int height      = frame->height;
     const int linesize    = frame->linesize[0];
     uint16_t (*buffer)[4] = s->scratch;
-<<<<<<< HEAD
-    const int predictor   = avctx->prediction_method+1;
     int left[4], top[4], topleft[4];
-    int x, y, i;
-
-    for (i = 0; i < 4; i++)
-=======
-    int left[3], top[3], topleft[3];
     int x, y, i;
 
 #if FF_API_PRIVATE_OPT
@@ -85,8 +78,7 @@
 FF_ENABLE_DEPRECATION_WARNINGS
 #endif
 
-    for (i = 0; i < 3; i++)
->>>>>>> 2862b637
+    for (i = 0; i < 4; i++)
         buffer[0][i] = 1 << (9 - 1);
 
     for (y = 0; y < height; y++) {
@@ -259,11 +251,7 @@
     init_put_bits(&pb, pkt->data, pkt->size);
 
     ff_mjpeg_encode_picture_header(avctx, &pb, &s->scantable,
-<<<<<<< HEAD
-                                   s->matrix, s->matrix);
-=======
-                                   s->pred, s->matrix);
->>>>>>> 2862b637
+                                   s->pred, s->matrix, s->matrix);
 
     header_bits = put_bits_count(&pb);
 
