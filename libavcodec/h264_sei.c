--- conflicted
+++ resolved
@@ -224,32 +224,40 @@
     return 0;
 }
 
-<<<<<<< HEAD
-static int decode_frame_packing(H264Context *h, int size) {
-    int bits = get_bits_left(&h->gb);
+static int decode_frame_packing_arrangement(H264Context *h)
+{
+    int cancel;
+    int quincunx =  0;
+    int content  = -1;
+    int type     = -1;
 
     h->sei_fpa.frame_packing_arrangement_id          = get_ue_golomb(&h->gb);
-    h->sei_fpa.frame_packing_arrangement_cancel_flag = get_bits(&h->gb, 1);
-    if (!h->sei_fpa.frame_packing_arrangement_cancel_flag) {
-        h->sei_fpa.frame_packing_arrangement_type  = get_bits(&h->gb, 7);
-        h->sei_fpa.quincunx_sampling_flag          = get_bits(&h->gb, 1);
-        h->sei_fpa.content_interpretation_type     = get_bits(&h->gb, 6);
-        skip_bits(&h->gb, 1); /* spatial_flipping_flag */
-        skip_bits(&h->gb, 1); /* frame0_flipped_flag */
-        skip_bits(&h->gb, 1); /* field_views_flag */
-        skip_bits(&h->gb, 1); /* current_frame_is_frame0_flag */
-        skip_bits(&h->gb, 1); /* frame0_self_contained_flag */
-        skip_bits(&h->gb, 1); /* frame1_self_contained_flag */
-        if (!h->sei_fpa.quincunx_sampling_flag && h->sei_fpa.frame_packing_arrangement_type != 5) {
-            skip_bits(&h->gb, 4); /* frame0_grid_position_x */
-            skip_bits(&h->gb, 4); /* frame0_grid_position_y */
-            skip_bits(&h->gb, 4); /* frame1_grid_position_x */
-            skip_bits(&h->gb, 4); /* frame1_grid_position_y */
-        }
-        skip_bits(&h->gb, 8); /* frame_packing_arrangement_reserved_byte */
+    cancel = get_bits(&h->gb, 1);
+    if (cancel == 0) {
+        type = get_bits(&h->gb, 7);     // frame_packing_arrangement_type
+        quincunx = get_bits1(&h->gb);   // quincunx_sampling_flag
+        content = get_bits(&h->gb, 6);  // content_interpretation_type
+
+        // the following skips: spatial_flipping_flag, frame0_flipped_flag,
+        // field_views_flag, current_frame_is_frame0_flag,
+        // frame0_self_contained_flag, frame1_self_contained_flag
+        skip_bits(&h->gb, 6);
+        if (quincunx == 0 && type != 5)
+            skip_bits(&h->gb, 16);      // frame[01]_grid_position_[xy]
+        skip_bits(&h->gb, 8);           // frame_packing_arrangement_reserved_byte
         h->sei_fpa.frame_packing_arrangement_repetition_period = get_ue_golomb(&h->gb) /* frame_packing_arrangement_repetition_period */;
     }
-    skip_bits(&h->gb, 1); /* frame_packing_arrangement_extension_flag */
+    skip_bits1(&h->gb);                 // frame_packing_arrangement_extension_flag
+
+    h->sei_frame_packing_present      = (cancel == 0);
+    h->frame_packing_arrangement_type = type;
+    h->content_interpretation_type    = content;
+    h->quincunx_subsampling           = quincunx;
+
+    h->sei_fpa.frame_packing_arrangement_cancel_flag = cancel  ;
+    h->sei_fpa.frame_packing_arrangement_type        = type    ;
+    h->sei_fpa.quincunx_sampling_flag                = quincunx;
+    h->sei_fpa.content_interpretation_type           = content ;
 
     if (h->avctx->debug & FF_DEBUG_PICT_INFO)
         av_log(h->avctx, AV_LOG_DEBUG, "SEI FPA %d %d %d %d %d %d\n",
@@ -259,40 +267,7 @@
                                        h->sei_fpa.quincunx_sampling_flag,
                                        h->sei_fpa.content_interpretation_type,
                                        h->sei_fpa.frame_packing_arrangement_repetition_period);
-    skip_bits_long(&h->gb, 8 * size - (bits - get_bits_left(&h->gb)));
-=======
-static int decode_frame_packing_arrangement(H264Context *h)
-{
-    int cancel;
-    int quincunx =  0;
-    int content  = -1;
-    int type     = -1;
-
-    get_ue_golomb(&h->gb);              // frame_packing_arrangement_id
-    cancel = get_bits1(&h->gb);         // frame_packing_arrangement_cancel_flag
-    if (cancel == 0) {
-        type = get_bits(&h->gb, 7);     // frame_packing_arrangement_type
-        quincunx = get_bits1(&h->gb);   // quincunx_sampling_flag
-        content = get_bits(&h->gb, 6);  // content_interpretation_type
-
-        // the following skips: spatial_flipping_flag, frame0_flipped_flag,
-        // field_views_flag, current_frame_is_frame0_flag,
-        // frame0_self_contained_flag, frame1_self_contained_flag
-        skip_bits(&h->gb, 6);
-
-        if (quincunx == 0 && type != 5)
-            skip_bits(&h->gb, 16);      // frame[01]_grid_position_[xy]
-        skip_bits(&h->gb, 8);           // frame_packing_arrangement_reserved_byte
-        get_ue_golomb(&h->gb);          // frame_packing_arrangement_repetition_period
-    }
-    skip_bits1(&h->gb);                 // frame_packing_arrangement_extension_flag
-
-    h->sei_frame_packing_present      = (cancel == 0);
-    h->frame_packing_arrangement_type = type;
-    h->content_interpretation_type    = content;
-    h->quincunx_subsampling           = quincunx;
-
->>>>>>> 5b10ef72
+
     return 0;
 }
 
@@ -352,14 +327,9 @@
                 return ret;
             break;
         case SEI_TYPE_FRAME_PACKING:
-<<<<<<< HEAD
-            if (decode_frame_packing(h, size) < 0)
-                return -1;
-=======
             ret = decode_frame_packing_arrangement(h);
             if (ret < 0)
                 return ret;
->>>>>>> 5b10ef72
             break;
         default:
             av_log(h->avctx, AV_LOG_DEBUG, "unknown SEI type %d\n", type);
