--- conflicted
+++ resolved
@@ -380,13 +380,7 @@
         return ret;
     }
 
-<<<<<<< HEAD
-    /* parse plane structure to retrieve frame flags and validate slice offsets */
-=======
-    ff_thread_finish_setup(avctx);
-
     /* parse plane structure to get frame flags and validate slice offsets */
->>>>>>> 95510be8
     bytestream2_init(&gb, buf, buf_size);
     for (i = 0; i < c->planes; i++) {
         plane_start[i] = gb.buffer;
