--- conflicted
+++ resolved
@@ -255,7 +255,7 @@
     CODEC_ID_VBLE,
     CODEC_ID_DXTORY,
     CODEC_ID_V410,
-<<<<<<< HEAD
+    CODEC_ID_XWD,
     CODEC_ID_Y41P       = MKBETAG('Y','4','1','P'),
     CODEC_ID_UTVIDEO = 0x800,
     CODEC_ID_ESCAPE130  = MKBETAG('E','1','3','0'),
@@ -264,9 +264,6 @@
     CODEC_ID_G2M        = MKBETAG( 0 ,'G','2','M'),
     CODEC_ID_V308       = MKBETAG('V','3','0','8'),
     CODEC_ID_YUV4       = MKBETAG('Y','U','V','4'),
-=======
-    CODEC_ID_XWD,
->>>>>>> 0fec2cb1
 
     /* various PCM "codecs" */
     CODEC_ID_FIRST_AUDIO = 0x10000,     ///< A dummy id pointing at the start of audio codecs
