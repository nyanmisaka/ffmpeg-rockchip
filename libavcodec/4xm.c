/*
 * 4XM codec
 * Copyright (c) 2003 Michael Niedermayer
 *
 * This file is part of FFmpeg.
 *
 * FFmpeg is free software; you can redistribute it and/or
 * modify it under the terms of the GNU Lesser General Public
 * License as published by the Free Software Foundation; either
 * version 2.1 of the License, or (at your option) any later version.
 *
 * FFmpeg is distributed in the hope that it will be useful,
 * but WITHOUT ANY WARRANTY; without even the implied warranty of
 * MERCHANTABILITY or FITNESS FOR A PARTICULAR PURPOSE.  See the GNU
 * Lesser General Public License for more details.
 *
 * You should have received a copy of the GNU Lesser General Public
 * License along with FFmpeg; if not, write to the Free Software
 * Foundation, Inc., 51 Franklin Street, Fifth Floor, Boston, MA 02110-1301 USA
 */

/**
 * @file
 * 4XM codec.
 */

#include "libavutil/avassert.h"
#include "libavutil/frame.h"
#include "libavutil/intreadwrite.h"
#include "avcodec.h"
#include "bytestream.h"
#include "dsputil.h"
#include "get_bits.h"
#include "internal.h"


#define BLOCK_TYPE_VLC_BITS 5
#define ACDC_VLC_BITS 9

#define CFRAME_BUFFER_COUNT 100

static const uint8_t block_type_tab[2][4][8][2] = {
    {
        {    // { 8, 4, 2 } x { 8, 4, 2}
            { 0, 1 }, { 2, 2 }, { 6, 3 }, { 14, 4 }, { 30, 5 }, { 31, 5 }, { 0, 0 }
        }, { // { 8, 4 } x 1
            { 0, 1 }, { 0, 0 }, { 2, 2 }, { 6, 3 }, { 14, 4 }, { 15, 4 }, { 0, 0 }
        }, { // 1 x { 8, 4 }
            { 0, 1 }, { 2, 2 }, { 0, 0 }, { 6, 3 }, { 14, 4 }, { 15, 4 }, { 0, 0 }
        }, { // 1 x 2, 2 x 1
            { 0, 1 }, { 0, 0 }, { 0, 0 }, { 2, 2 }, { 6, 3 }, { 14, 4 }, { 15, 4 }
        }
    }, {
        {   // { 8, 4, 2 } x { 8, 4, 2}
            { 1, 2 }, { 4, 3 }, { 5, 3 }, { 0, 2 }, { 6, 3 }, { 7, 3 }, { 0, 0 }
        }, {// { 8, 4 } x 1
            { 1, 2 }, { 0, 0 }, { 2, 2 }, { 0, 2 }, { 6, 3 }, { 7, 3 }, { 0, 0 }
        }, {// 1 x { 8, 4 }
            { 1, 2 }, { 2, 2 }, { 0, 0 }, { 0, 2 }, { 6, 3 }, { 7, 3 }, { 0, 0 }
        }, {// 1 x 2, 2 x 1
            { 1, 2 }, { 0, 0 }, { 0, 0 }, { 0, 2 }, { 2, 2 }, { 6, 3 }, { 7, 3 }
      }
    }
};

static const uint8_t size2index[4][4] = {
    { -1, 3, 1, 1 },
    {  3, 0, 0, 0 },
    {  2, 0, 0, 0 },
    {  2, 0, 0, 0 },
};

static const int8_t mv[256][2] = {
    {   0,   0 }, {   0,  -1 }, {  -1,   0 }, {   1,   0 }, {   0,   1 }, {  -1,  -1 }, {   1,  -1 }, {  -1,   1 },
    {   1,   1 }, {   0,  -2 }, {  -2,   0 }, {   2,   0 }, {   0,   2 }, {  -1,  -2 }, {   1,  -2 }, {  -2,  -1 },
    {   2,  -1 }, {  -2,   1 }, {   2,   1 }, {  -1,   2 }, {   1,   2 }, {  -2,  -2 }, {   2,  -2 }, {  -2,   2 },
    {   2,   2 }, {   0,  -3 }, {  -3,   0 }, {   3,   0 }, {   0,   3 }, {  -1,  -3 }, {   1,  -3 }, {  -3,  -1 },
    {   3,  -1 }, {  -3,   1 }, {   3,   1 }, {  -1,   3 }, {   1,   3 }, {  -2,  -3 }, {   2,  -3 }, {  -3,  -2 },
    {   3,  -2 }, {  -3,   2 }, {   3,   2 }, {  -2,   3 }, {   2,   3 }, {   0,  -4 }, {  -4,   0 }, {   4,   0 },
    {   0,   4 }, {  -1,  -4 }, {   1,  -4 }, {  -4,  -1 }, {   4,  -1 }, {   4,   1 }, {  -1,   4 }, {   1,   4 },
    {  -3,  -3 }, {  -3,   3 }, {   3,   3 }, {  -2,  -4 }, {  -4,  -2 }, {   4,  -2 }, {  -4,   2 }, {  -2,   4 },
    {   2,   4 }, {  -3,  -4 }, {   3,  -4 }, {   4,  -3 }, {  -5,   0 }, {  -4,   3 }, {  -3,   4 }, {   3,   4 },
    {  -1,  -5 }, {  -5,  -1 }, {  -5,   1 }, {  -1,   5 }, {  -2,  -5 }, {   2,  -5 }, {   5,  -2 }, {   5,   2 },
    {  -4,  -4 }, {  -4,   4 }, {  -3,  -5 }, {  -5,  -3 }, {  -5,   3 }, {   3,   5 }, {  -6,   0 }, {   0,   6 },
    {  -6,  -1 }, {  -6,   1 }, {   1,   6 }, {   2,  -6 }, {  -6,   2 }, {   2,   6 }, {  -5,  -4 }, {   5,   4 },
    {   4,   5 }, {  -6,  -3 }, {   6,   3 }, {  -7,   0 }, {  -1,  -7 }, {   5,  -5 }, {  -7,   1 }, {  -1,   7 },
    {   4,  -6 }, {   6,   4 }, {  -2,  -7 }, {  -7,   2 }, {  -3,  -7 }, {   7,  -3 }, {   3,   7 }, {   6,  -5 },
    {   0,  -8 }, {  -1,  -8 }, {  -7,  -4 }, {  -8,   1 }, {   4,   7 }, {   2,  -8 }, {  -2,   8 }, {   6,   6 },
    {  -8,   3 }, {   5,  -7 }, {  -5,   7 }, {   8,  -4 }, {   0,  -9 }, {  -9,  -1 }, {   1,   9 }, {   7,  -6 },
    {  -7,   6 }, {  -5,  -8 }, {  -5,   8 }, {  -9,   3 }, {   9,  -4 }, {   7,  -7 }, {   8,  -6 }, {   6,   8 },
    {  10,   1 }, { -10,   2 }, {   9,  -5 }, {  10,  -3 }, {  -8,  -7 }, { -10,  -4 }, {   6,  -9 }, { -11,   0 },
    {  11,   1 }, { -11,  -2 }, {  -2,  11 }, {   7,  -9 }, {  -7,   9 }, {  10,   6 }, {  -4,  11 }, {   8,  -9 },
    {   8,   9 }, {   5,  11 }, {   7, -10 }, {  12,  -3 }, {  11,   6 }, {  -9,  -9 }, {   8,  10 }, {   5,  12 },
    { -11,   7 }, {  13,   2 }, {   6, -12 }, {  10,   9 }, { -11,   8 }, {  -7,  12 }, {   0,  14 }, {  14,  -2 },
    {  -9,  11 }, {  -6,  13 }, { -14,  -4 }, {  -5, -14 }, {   5,  14 }, { -15,  -1 }, { -14,  -6 }, {   3, -15 },
    {  11, -11 }, {  -7,  14 }, {  -5,  15 }, {   8, -14 }, {  15,   6 }, {   3,  16 }, {   7, -15 }, { -16,   5 },
    {   0,  17 }, { -16,  -6 }, { -10,  14 }, { -16,   7 }, {  12,  13 }, { -16,   8 }, { -17,   6 }, { -18,   3 },
    {  -7,  17 }, {  15,  11 }, {  16,  10 }, {   2, -19 }, {   3, -19 }, { -11, -16 }, { -18,   8 }, { -19,  -6 },
    {   2, -20 }, { -17, -11 }, { -10, -18 }, {   8,  19 }, { -21,  -1 }, { -20,   7 }, {  -4,  21 }, {  21,   5 },
    {  15,  16 }, {   2, -22 }, { -10, -20 }, { -22,   5 }, {  20, -11 }, {  -7, -22 }, { -12,  20 }, {  23,  -5 },
    {  13, -20 }, {  24,  -2 }, { -15,  19 }, { -11,  22 }, {  16,  19 }, {  23, -10 }, { -18, -18 }, {  -9, -24 },
    {  24, -10 }, {  -3,  26 }, { -23,  13 }, { -18, -20 }, {  17,  21 }, {  -4,  27 }, {  27,   6 }, {   1, -28 },
    { -11,  26 }, { -17, -23 }, {   7,  28 }, {  11, -27 }, {  29,   5 }, { -23, -19 }, { -28, -11 }, { -21,  22 },
    { -30,   7 }, { -17,  26 }, { -27,  16 }, {  13,  29 }, {  19, -26 }, {  10, -31 }, { -14, -30 }, {  20, -27 },
    { -29,  18 }, { -16, -31 }, { -28, -22 }, {  21, -30 }, { -25,  28 }, {  26, -29 }, {  25, -32 }, { -32, -32 }
};

/* This is simply the scaled down elementwise product of the standard JPEG
 * quantizer table and the AAN premul table. */
static const uint8_t dequant_table[64] = {
    16, 15, 13, 19, 24, 31, 28, 17,
    17, 23, 25, 31, 36, 63, 45, 21,
    18, 24, 27, 37, 52, 59, 49, 20,
    16, 28, 34, 40, 60, 80, 51, 20,
    18, 31, 48, 66, 68, 86, 56, 21,
    19, 38, 56, 59, 64, 64, 48, 20,
    27, 48, 55, 55, 56, 51, 35, 15,
    20, 35, 34, 32, 31, 22, 15,  8,
};

static VLC block_type_vlc[2][4];


typedef struct CFrameBuffer {
    unsigned int allocated_size;
    unsigned int size;
    int id;
    uint8_t *data;
} CFrameBuffer;

typedef struct FourXContext {
    AVCodecContext *avctx;
    DSPContext dsp;
    AVFrame *current_picture, *last_picture;
    GetBitContext pre_gb;          ///< ac/dc prefix
    GetBitContext gb;
    GetByteContext g;
    GetByteContext g2;
    int mv[256];
    VLC pre_vlc;
    int last_dc;
    DECLARE_ALIGNED(16, int16_t, block)[6][64];
    void *bitstream_buffer;
    unsigned int bitstream_buffer_size;
    int version;
    CFrameBuffer cfrm[CFRAME_BUFFER_COUNT];
} FourXContext;


#define FIX_1_082392200  70936
#define FIX_1_414213562  92682
#define FIX_1_847759065 121095
#define FIX_2_613125930 171254

#define MULTIPLY(var, const) (((var) * (const)) >> 16)

static void idct(int16_t block[64])
{
    int tmp0, tmp1, tmp2, tmp3, tmp4, tmp5, tmp6, tmp7;
    int tmp10, tmp11, tmp12, tmp13;
    int z5, z10, z11, z12, z13;
    int i;
    int temp[64];

    for (i = 0; i < 8; i++) {
        tmp10 = block[8 * 0 + i] + block[8 * 4 + i];
        tmp11 = block[8 * 0 + i] - block[8 * 4 + i];

        tmp13 = block[8 * 2 + i] + block[8 * 6 + i];
        tmp12 = MULTIPLY(block[8 * 2 + i] - block[8 * 6 + i], FIX_1_414213562) - tmp13;

        tmp0 = tmp10 + tmp13;
        tmp3 = tmp10 - tmp13;
        tmp1 = tmp11 + tmp12;
        tmp2 = tmp11 - tmp12;

        z13 = block[8 * 5 + i] + block[8 * 3 + i];
        z10 = block[8 * 5 + i] - block[8 * 3 + i];
        z11 = block[8 * 1 + i] + block[8 * 7 + i];
        z12 = block[8 * 1 + i] - block[8 * 7 + i];

        tmp7  =          z11 + z13;
        tmp11 = MULTIPLY(z11 - z13, FIX_1_414213562);

        z5    = MULTIPLY(z10 + z12, FIX_1_847759065);
        tmp10 = MULTIPLY(z12,  FIX_1_082392200) - z5;
        tmp12 = MULTIPLY(z10, -FIX_2_613125930) + z5;

        tmp6 = tmp12 - tmp7;
        tmp5 = tmp11 - tmp6;
        tmp4 = tmp10 + tmp5;

        temp[8 * 0 + i] = tmp0 + tmp7;
        temp[8 * 7 + i] = tmp0 - tmp7;
        temp[8 * 1 + i] = tmp1 + tmp6;
        temp[8 * 6 + i] = tmp1 - tmp6;
        temp[8 * 2 + i] = tmp2 + tmp5;
        temp[8 * 5 + i] = tmp2 - tmp5;
        temp[8 * 4 + i] = tmp3 + tmp4;
        temp[8 * 3 + i] = tmp3 - tmp4;
    }

    for (i = 0; i < 8 * 8; i += 8) {
        tmp10 = temp[0 + i] + temp[4 + i];
        tmp11 = temp[0 + i] - temp[4 + i];

        tmp13 = temp[2 + i] + temp[6 + i];
        tmp12 = MULTIPLY(temp[2 + i] - temp[6 + i], FIX_1_414213562) - tmp13;

        tmp0 = tmp10 + tmp13;
        tmp3 = tmp10 - tmp13;
        tmp1 = tmp11 + tmp12;
        tmp2 = tmp11 - tmp12;

        z13 = temp[5 + i] + temp[3 + i];
        z10 = temp[5 + i] - temp[3 + i];
        z11 = temp[1 + i] + temp[7 + i];
        z12 = temp[1 + i] - temp[7 + i];

        tmp7  = z11 + z13;
        tmp11 = MULTIPLY(z11 - z13, FIX_1_414213562);

        z5    = MULTIPLY(z10 + z12, FIX_1_847759065);
        tmp10 = MULTIPLY(z12,  FIX_1_082392200) - z5;
        tmp12 = MULTIPLY(z10, -FIX_2_613125930) + z5;

        tmp6 = tmp12 - tmp7;
        tmp5 = tmp11 - tmp6;
        tmp4 = tmp10 + tmp5;

        block[0 + i] = (tmp0 + tmp7) >> 6;
        block[7 + i] = (tmp0 - tmp7) >> 6;
        block[1 + i] = (tmp1 + tmp6) >> 6;
        block[6 + i] = (tmp1 - tmp6) >> 6;
        block[2 + i] = (tmp2 + tmp5) >> 6;
        block[5 + i] = (tmp2 - tmp5) >> 6;
        block[4 + i] = (tmp3 + tmp4) >> 6;
        block[3 + i] = (tmp3 - tmp4) >> 6;
    }
}

static av_cold void init_vlcs(FourXContext *f)
{
    static VLC_TYPE table[2][4][32][2];
    int i, j;

    for (i = 0; i < 2; i++) {
        for (j = 0; j < 4; j++) {
            block_type_vlc[i][j].table           = table[i][j];
            block_type_vlc[i][j].table_allocated = 32;
            init_vlc(&block_type_vlc[i][j], BLOCK_TYPE_VLC_BITS, 7,
                     &block_type_tab[i][j][0][1], 2, 1,
                     &block_type_tab[i][j][0][0], 2, 1,
                     INIT_VLC_USE_NEW_STATIC);
        }
    }
}

static void init_mv(FourXContext *f, int linesize)
{
    int i;

    for (i = 0; i < 256; i++) {
        if (f->version > 1)
            f->mv[i] = mv[i][0] + mv[i][1] * linesize / 2;
        else
            f->mv[i] = (i & 15) - 8 + ((i >> 4) - 8) * linesize / 2;
    }
}

#if HAVE_BIGENDIAN
#define LE_CENTRIC_MUL(dst, src, scale, dc)             \
    {                                                   \
        unsigned tmpval = AV_RN32(src);                 \
        tmpval = (tmpval << 16) | (tmpval >> 16);       \
        tmpval = tmpval * (scale) + (dc);               \
        tmpval = (tmpval << 16) | (tmpval >> 16);       \
        AV_WN32A(dst, tmpval);                          \
    }
#else
#define LE_CENTRIC_MUL(dst, src, scale, dc)              \
    {                                                    \
        unsigned tmpval = AV_RN32(src) * (scale) + (dc); \
        AV_WN32A(dst, tmpval);                           \
    }
#endif

static inline void mcdc(uint16_t *dst, const uint16_t *src, int log2w,
                        int h, int stride, int scale, unsigned dc)
{
    int i;
    dc *= 0x10001;

    switch (log2w) {
    case 0:
        for (i = 0; i < h; i++) {
            dst[0] = scale * src[0] + dc;
            if (scale)
                src += stride;
            dst += stride;
        }
        break;
    case 1:
        for (i = 0; i < h; i++) {
            LE_CENTRIC_MUL(dst, src, scale, dc);
            if (scale)
                src += stride;
            dst += stride;
        }
        break;
    case 2:
        for (i = 0; i < h; i++) {
            LE_CENTRIC_MUL(dst, src, scale, dc);
            LE_CENTRIC_MUL(dst + 2, src + 2, scale, dc);
            if (scale)
                src += stride;
            dst += stride;
        }
        break;
    case 3:
        for (i = 0; i < h; i++) {
            LE_CENTRIC_MUL(dst,     src,     scale, dc);
            LE_CENTRIC_MUL(dst + 2, src + 2, scale, dc);
            LE_CENTRIC_MUL(dst + 4, src + 4, scale, dc);
            LE_CENTRIC_MUL(dst + 6, src + 6, scale, dc);
            if (scale)
                src += stride;
            dst += stride;
        }
        break;
    default:
        av_assert0(0);
    }
}

static int decode_p_block(FourXContext *f, uint16_t *dst, uint16_t *src,
                          int log2w, int log2h, int stride)
{
    const int index = size2index[log2h][log2w];
    const int h     = 1 << log2h;
    int code        = get_vlc2(&f->gb,
                               block_type_vlc[1 - (f->version > 1)][index].table,
                               BLOCK_TYPE_VLC_BITS, 1);
    uint16_t *start = (uint16_t *)f->last_picture->data[0];
    uint16_t *end   = start + stride * (f->avctx->height - h + 1) - (1 << log2w);
    int ret;

    av_assert0(code >= 0 && code <= 6 && log2w >= 0);

    if (code == 0) {
        if (bytestream2_get_bytes_left(&f->g) < 1) {
            av_log(f->avctx, AV_LOG_ERROR, "bytestream overread\n");
            return AVERROR_INVALIDDATA;
        }
        src += f->mv[bytestream2_get_byteu(&f->g)];
        if (start > src || src > end) {
            av_log(f->avctx, AV_LOG_ERROR, "mv out of pic\n");
            return AVERROR_INVALIDDATA;
        }
        mcdc(dst, src, log2w, h, stride, 1, 0);
    } else if (code == 1) {
        log2h--;
        if ((ret = decode_p_block(f, dst, src, log2w, log2h, stride)) < 0)
            return ret;
        if ((ret = decode_p_block(f, dst + (stride << log2h),
                                  src + (stride << log2h),
                                  log2w, log2h, stride)) < 0)
            return ret;
    } else if (code == 2) {
        log2w--;
        if ((ret = decode_p_block(f, dst , src, log2w, log2h, stride)) < 0)
            return ret;
        if ((ret = decode_p_block(f, dst + (1 << log2w),
                                  src + (1 << log2w),
                                  log2w, log2h, stride)) < 0)
            return ret;
    } else if (code == 3 && f->version < 2) {
        mcdc(dst, src, log2w, h, stride, 1, 0);
    } else if (code == 4) {
        if (bytestream2_get_bytes_left(&f->g) < 1) {
            av_log(f->avctx, AV_LOG_ERROR, "bytestream overread\n");
            return AVERROR_INVALIDDATA;
        }
        src += f->mv[bytestream2_get_byteu(&f->g)];
        if (start > src || src > end) {
            av_log(f->avctx, AV_LOG_ERROR, "mv out of pic\n");
            return AVERROR_INVALIDDATA;
        }
        if (bytestream2_get_bytes_left(&f->g2) < 2){
            av_log(f->avctx, AV_LOG_ERROR, "wordstream overread\n");
            return AVERROR_INVALIDDATA;
        }
        mcdc(dst, src, log2w, h, stride, 1, bytestream2_get_le16u(&f->g2));
    } else if (code == 5) {
        if (bytestream2_get_bytes_left(&f->g2) < 2) {
            av_log(f->avctx, AV_LOG_ERROR, "wordstream overread\n");
            return AVERROR_INVALIDDATA;
        }
        mcdc(dst, src, log2w, h, stride, 0, bytestream2_get_le16u(&f->g2));
    } else if (code == 6) {
        if (bytestream2_get_bytes_left(&f->g2) < 4) {
            av_log(f->avctx, AV_LOG_ERROR, "wordstream overread\n");
            return AVERROR_INVALIDDATA;
        }
        if (log2w) {
            dst[0]      = bytestream2_get_le16u(&f->g2);
            dst[1]      = bytestream2_get_le16u(&f->g2);
        } else {
            dst[0]      = bytestream2_get_le16u(&f->g2);
            dst[stride] = bytestream2_get_le16u(&f->g2);
        }
    }
    return 0;
}

static int decode_p_frame(FourXContext *f, AVFrame *frame,
                          const uint8_t *buf, int length)
{
    int x, y;
    const int width  = f->avctx->width;
    const int height = f->avctx->height;
    uint16_t *dst    = (uint16_t *)frame->data[0];
    const int stride =             frame->linesize[0] >> 1;
    uint16_t *src;
    unsigned int bitstream_size, bytestream_size, wordstream_size, extra,
                 bytestream_offset, wordstream_offset;
    int ret;

    if (!f->last_picture->data[0]) {
        if ((ret = ff_get_buffer(f->avctx, f->last_picture,
                                 AV_GET_BUFFER_FLAG_REF)) < 0) {
            return ret;
        }
        for (y=0; y<f->avctx->height; y++)
            memset(f->last_picture->data[0] + y*f->last_picture->linesize[0], 0, 2*f->avctx->width);
    }

    src = (uint16_t *)f->last_picture->data[0];

    if (f->version > 1) {
        extra           = 20;
        if (length < extra)
            return AVERROR_INVALIDDATA;
        bitstream_size  = AV_RL32(buf + 8);
        wordstream_size = AV_RL32(buf + 12);
        bytestream_size = AV_RL32(buf + 16);
    } else {
        extra           = 0;
        bitstream_size  = AV_RL16(buf - 4);
        wordstream_size = AV_RL16(buf - 2);
        bytestream_size = FFMAX(length - bitstream_size - wordstream_size, 0);
    }

    if (bitstream_size > length || bitstream_size >= INT_MAX/8 ||
        bytestream_size > length - bitstream_size ||
        wordstream_size > length - bytestream_size - bitstream_size ||
        extra > length - bytestream_size - bitstream_size - wordstream_size) {
        av_log(f->avctx, AV_LOG_ERROR, "lengths %d %d %d %d\n", bitstream_size, bytestream_size, wordstream_size,
        bitstream_size+ bytestream_size+ wordstream_size - length);
        return AVERROR_INVALIDDATA;
    }

    av_fast_malloc(&f->bitstream_buffer, &f->bitstream_buffer_size,
                   bitstream_size + FF_INPUT_BUFFER_PADDING_SIZE);
    if (!f->bitstream_buffer)
        return AVERROR(ENOMEM);
    f->dsp.bswap_buf(f->bitstream_buffer, (const uint32_t*)(buf + extra),
                     bitstream_size / 4);
    memset((uint8_t*)f->bitstream_buffer + bitstream_size,
           0, FF_INPUT_BUFFER_PADDING_SIZE);
    init_get_bits(&f->gb, f->bitstream_buffer, 8 * bitstream_size);

    wordstream_offset = extra + bitstream_size;
    bytestream_offset = extra + bitstream_size + wordstream_size;
    bytestream2_init(&f->g2, buf + wordstream_offset,
                     length - wordstream_offset);
    bytestream2_init(&f->g, buf + bytestream_offset,
                     length - bytestream_offset);

    init_mv(f, frame->linesize[0]);

    for (y = 0; y < height; y += 8) {
        for (x = 0; x < width; x += 8)
            if ((ret = decode_p_block(f, dst + x, src + x, 3, 3, stride)) < 0)
                return ret;
        src += 8 * stride;
        dst += 8 * stride;
    }

    return 0;
}

/**
 * decode block and dequantize.
 * Note this is almost identical to MJPEG.
 */
static int decode_i_block(FourXContext *f, int16_t *block)
{
    int code, i, j, level, val;

    if (get_bits_left(&f->gb) < 2){
        av_log(f->avctx, AV_LOG_ERROR, "%d bits left before decode_i_block()\n", get_bits_left(&f->gb));
        return -1;
    }

    /* DC coef */
    val = get_vlc2(&f->pre_gb, f->pre_vlc.table, ACDC_VLC_BITS, 3);
    if (val >> 4)
        av_log(f->avctx, AV_LOG_ERROR, "error dc run != 0\n");

    if (val)
        val = get_xbits(&f->gb, val);

    val        = val * dequant_table[0] + f->last_dc;
    f->last_dc = block[0] = val;
    /* AC coefs */
    i = 1;
    for (;;) {
        code = get_vlc2(&f->pre_gb, f->pre_vlc.table, ACDC_VLC_BITS, 3);

        /* EOB */
        if (code == 0)
            break;
        if (code == 0xf0) {
            i += 16;
        } else {
            level = get_xbits(&f->gb, code & 0xf);
            i    += code >> 4;
            if (i >= 64) {
                av_log(f->avctx, AV_LOG_ERROR, "run %d oveflow\n", i);
                return 0;
            }

            j = ff_zigzag_direct[i];
            block[j] = level * dequant_table[j];
            i++;
            if (i >= 64)
                break;
        }
    }

    return 0;
}

static inline void idct_put(FourXContext *f, AVFrame *frame, int x, int y)
{
    int16_t (*block)[64] = f->block;
    int stride           = frame->linesize[0] >> 1;
    int i;
    uint16_t *dst = ((uint16_t*)frame->data[0]) + y * stride + x;

    for (i = 0; i < 4; i++) {
        block[i][0] += 0x80 * 8 * 8;
        idct(block[i]);
    }

    if (!(f->avctx->flags & CODEC_FLAG_GRAY)) {
        for (i = 4; i < 6; i++)
            idct(block[i]);
    }

    /* Note transform is:
     * y  = ( 1b + 4g + 2r) / 14
     * cb = ( 3b - 2g - 1r) / 14
     * cr = (-1b - 4g + 5r) / 14 */
    for (y = 0; y < 8; y++) {
        for (x = 0; x < 8; x++) {
            int16_t *temp = block[(x >> 2) + 2 * (y >> 2)] +
                            2 * (x & 3) + 2 * 8 * (y & 3); // FIXME optimize
            int cb = block[4][x + 8 * y];
            int cr = block[5][x + 8 * y];
            int cg = (cb + cr) >> 1;
            int y;

            cb += cb;

            y               = temp[0];
            dst[0]          = ((y + cb) >> 3) + (((y - cg) & 0xFC) << 3) + (((y + cr) & 0xF8) << 8);
            y               = temp[1];
            dst[1]          = ((y + cb) >> 3) + (((y - cg) & 0xFC) << 3) + (((y + cr) & 0xF8) << 8);
            y               = temp[8];
            dst[stride]     = ((y + cb) >> 3) + (((y - cg) & 0xFC) << 3) + (((y + cr) & 0xF8) << 8);
            y               = temp[9];
            dst[1 + stride] = ((y + cb) >> 3) + (((y - cg) & 0xFC) << 3) + (((y + cr) & 0xF8) << 8);
            dst            += 2;
        }
        dst += 2 * stride - 2 * 8;
    }
}

static int decode_i_mb(FourXContext *f)
{
    int ret;
    int i;

    f->dsp.clear_blocks(f->block[0]);

    for (i = 0; i < 6; i++)
        if ((ret = decode_i_block(f, f->block[i])) < 0)
            return ret;

    return 0;
}

static const uint8_t *read_huffman_tables(FourXContext *f,
<<<<<<< HEAD
                                          const uint8_t * const buf, int buf_size)
=======
                                          const uint8_t * const buf,
                                          int len)
>>>>>>> be373cb5
{
    int frequency[512] = { 0 };
    uint8_t flag[512];
    int up[512];
    uint8_t len_tab[257];
    int bits_tab[257];
    int start, end;
    const uint8_t *ptr = buf;
    const uint8_t *ptr_end = buf + buf_size;
    int j;

    memset(up, -1, sizeof(up));

    start = *ptr++;
    end   = *ptr++;
    for (;;) {
        int i;

<<<<<<< HEAD
        if (ptr_end - ptr < FFMAX(end - start + 1, 0) + 1) {
            av_log(f->avctx, AV_LOG_ERROR, "invalid data in read_huffman_tables\n");
            return NULL;
        }
=======
        len -= end - start + 1;

        if (end < start || len < 0)
            return NULL;

>>>>>>> be373cb5
        for (i = start; i <= end; i++)
            frequency[i] = *ptr++;
        start = *ptr++;
        if (start == 0)
            break;

        if (--len < 0)
            return NULL;

        end = *ptr++;
    }
    frequency[256] = 1;

    while ((ptr - buf) & 3)
        ptr++; // 4byte align

    if (ptr > ptr_end) {
        av_log(f->avctx, AV_LOG_ERROR, "ptr overflow in read_huffman_tables\n");
        return NULL;
    }

    for (j = 257; j < 512; j++) {
        int min_freq[2] = { 256 * 256, 256 * 256 };
        int smallest[2] = { 0, 0 };
        int i;
        for (i = 0; i < j; i++) {
            if (frequency[i] == 0)
                continue;
            if (frequency[i] < min_freq[1]) {
                if (frequency[i] < min_freq[0]) {
                    min_freq[1] = min_freq[0];
                    smallest[1] = smallest[0];
                    min_freq[0] = frequency[i];
                    smallest[0] = i;
                } else {
                    min_freq[1] = frequency[i];
                    smallest[1] = i;
                }
            }
        }
        if (min_freq[1] == 256 * 256)
            break;

        frequency[j]           = min_freq[0] + min_freq[1];
        flag[smallest[0]]      = 0;
        flag[smallest[1]]      = 1;
        up[smallest[0]]        =
        up[smallest[1]]        = j;
        frequency[smallest[0]] = frequency[smallest[1]] = 0;
    }

    for (j = 0; j < 257; j++) {
        int node, len = 0, bits = 0;

        for (node = j; up[node] != -1; node = up[node]) {
            bits += flag[node] << len;
            len++;
            if (len > 31)
                // can this happen at all ?
                av_log(f->avctx, AV_LOG_ERROR,
                       "vlc length overflow\n");
        }

        bits_tab[j] = bits;
        len_tab[j]  = len;
    }

    if (init_vlc(&f->pre_vlc, ACDC_VLC_BITS, 257, len_tab, 1, 1,
                 bits_tab, 4, 4, 0))
        return NULL;

    return ptr;
}

static int mix(int c0, int c1)
{
    int blue  =  2 * (c0 & 0x001F) + (c1 & 0x001F);
    int green = (2 * (c0 & 0x03E0) + (c1 & 0x03E0)) >> 5;
    int red   =  2 * (c0 >> 10)    + (c1 >> 10);
    return red / 3 * 1024 + green / 3 * 32 + blue / 3;
}

static int decode_i2_frame(FourXContext *f, AVFrame *frame, const uint8_t *buf, int length)
{
    int x, y, x2, y2;
    const int width  = f->avctx->width;
    const int height = f->avctx->height;
    const int mbs    = (FFALIGN(width, 16) >> 4) * (FFALIGN(height, 16) >> 4);
    uint16_t *dst    = (uint16_t*)frame->data[0];
    const int stride =            frame->linesize[0]>>1;
    const uint8_t *buf_end = buf + length;
    GetByteContext g3;

    if (length < mbs * 8) {
        av_log(f->avctx, AV_LOG_ERROR, "packet size too small\n");
        return AVERROR_INVALIDDATA;
    }
    bytestream2_init(&g3, buf, length);

    for (y = 0; y < height; y += 16) {
        for (x = 0; x < width; x += 16) {
            unsigned int color[4] = { 0 }, bits;
            if (buf_end - buf < 8)
                return -1;
            // warning following is purely guessed ...
            color[0] = bytestream2_get_le16u(&g3);
            color[1] = bytestream2_get_le16u(&g3);

            if (color[0] & 0x8000)
                av_log(f->avctx, AV_LOG_ERROR, "unk bit 1\n");
            if (color[1] & 0x8000)
                av_log(f->avctx, AV_LOG_ERROR, "unk bit 2\n");

            color[2] = mix(color[0], color[1]);
            color[3] = mix(color[1], color[0]);

            bits = bytestream2_get_le32u(&g3);
            for (y2 = 0; y2 < 16; y2++) {
                for (x2 = 0; x2 < 16; x2++) {
                    int index = 2 * (x2 >> 2) + 8 * (y2 >> 2);
                    dst[y2 * stride + x2] = color[(bits >> index) & 3];
                }
            }
            dst += 16;
        }
        dst += 16 * stride - x;
    }

    return 0;
}

static int decode_i_frame(FourXContext *f, AVFrame *frame, const uint8_t *buf, int length)
{
    int x, y, ret;
    const int width  = f->avctx->width;
    const int height = f->avctx->height;
    const unsigned int bitstream_size = AV_RL32(buf);
    unsigned int prestream_size;
    const uint8_t *prestream;

    if (bitstream_size > (1<<26) || length < bitstream_size + 12) {
        av_log(f->avctx, AV_LOG_ERROR, "packet size too small\n");
        return AVERROR_INVALIDDATA;
    }

    prestream_size = 4 * AV_RL32(buf + bitstream_size + 4);
    prestream      =             buf + bitstream_size + 12;

    if (prestream_size + bitstream_size + 12 != length
        || bitstream_size > (1 << 26)
        || prestream_size > (1 << 26)) {
        av_log(f->avctx, AV_LOG_ERROR, "size mismatch %d %d %d\n",
               prestream_size, bitstream_size, length);
        return AVERROR_INVALIDDATA;
    }

<<<<<<< HEAD
    prestream = read_huffman_tables(f, prestream, buf + length - prestream);
=======
    prestream = read_huffman_tables(f, prestream, prestream_size);
>>>>>>> be373cb5
    if (!prestream) {
        av_log(f->avctx, AV_LOG_ERROR, "Error reading Huffman tables.\n");
        return AVERROR_INVALIDDATA;
    }

    av_assert0(prestream <= buf + length);

    init_get_bits(&f->gb, buf + 4, 8 * bitstream_size);

    prestream_size = length + buf - prestream;

    av_fast_malloc(&f->bitstream_buffer, &f->bitstream_buffer_size,
                   prestream_size + FF_INPUT_BUFFER_PADDING_SIZE);
    if (!f->bitstream_buffer)
        return AVERROR(ENOMEM);
    f->dsp.bswap_buf(f->bitstream_buffer, (const uint32_t*)prestream,
                     prestream_size / 4);
    memset((uint8_t*)f->bitstream_buffer + prestream_size,
           0, FF_INPUT_BUFFER_PADDING_SIZE);
    init_get_bits(&f->pre_gb, f->bitstream_buffer, 8 * prestream_size);

    f->last_dc = 0 * 128 * 8 * 8;

    for (y = 0; y < height; y += 16) {
        for (x = 0; x < width; x += 16) {
            if ((ret = decode_i_mb(f)) < 0)
                return ret;

            idct_put(f, frame, x, y);
        }
    }

    if (get_vlc2(&f->pre_gb, f->pre_vlc.table, ACDC_VLC_BITS, 3) != 256)
        av_log(f->avctx, AV_LOG_ERROR, "end mismatch\n");

    return 0;
}

static int decode_frame(AVCodecContext *avctx, void *data,
                        int *got_frame, AVPacket *avpkt)
{
    const uint8_t *buf    = avpkt->data;
    int buf_size          = avpkt->size;
    FourXContext *const f = avctx->priv_data;
    AVFrame *picture      = data;
    int i, frame_4cc, frame_size, ret;

    if (buf_size < 20)
        return AVERROR_INVALIDDATA;

    if (buf_size < AV_RL32(buf + 4) + 8) {
        av_log(f->avctx, AV_LOG_ERROR, "size mismatch %d %d\n",
               buf_size, AV_RL32(buf + 4));
        return AVERROR_INVALIDDATA;
    }

    frame_4cc = AV_RL32(buf);

    if (frame_4cc == AV_RL32("cfrm")) {
        int free_index       = -1;
        int id, whole_size;
        const int data_size  = buf_size - 20;
        CFrameBuffer *cfrm;

        if (f->version <= 1) {
            av_log(f->avctx, AV_LOG_ERROR, "cfrm in version %d\n", f->version);
            return AVERROR_INVALIDDATA;
        }

        id         = AV_RL32(buf + 12);
        whole_size = AV_RL32(buf + 16);

        if (data_size < 0 || whole_size < 0) {
            av_log(f->avctx, AV_LOG_ERROR, "sizes invalid\n");
            return AVERROR_INVALIDDATA;
        }

        for (i = 0; i < CFRAME_BUFFER_COUNT; i++)
            if (f->cfrm[i].id && f->cfrm[i].id < avctx->frame_number)
                av_log(f->avctx, AV_LOG_ERROR, "lost c frame %d\n",
                       f->cfrm[i].id);

        for (i = 0; i < CFRAME_BUFFER_COUNT; i++) {
            if (f->cfrm[i].id == id)
                break;
            if (f->cfrm[i].size == 0)
                free_index = i;
        }

        if (i >= CFRAME_BUFFER_COUNT) {
            i             = free_index;
            f->cfrm[i].id = id;
        }
        cfrm = &f->cfrm[i];

        if (data_size > UINT_MAX -  cfrm->size - FF_INPUT_BUFFER_PADDING_SIZE)
            return AVERROR_INVALIDDATA;

        cfrm->data = av_fast_realloc(cfrm->data, &cfrm->allocated_size,
                                     cfrm->size + data_size + FF_INPUT_BUFFER_PADDING_SIZE);
        // explicit check needed as memcpy below might not catch a NULL
        if (!cfrm->data) {
            av_log(f->avctx, AV_LOG_ERROR, "realloc failure\n");
            return AVERROR(ENOMEM);
        }

        memcpy(cfrm->data + cfrm->size, buf + 20, data_size);
        cfrm->size += data_size;

        if (cfrm->size >= whole_size) {
            buf        = cfrm->data;
            frame_size = cfrm->size;

            if (id != avctx->frame_number)
                av_log(f->avctx, AV_LOG_ERROR, "cframe id mismatch %d %d\n",
                       id, avctx->frame_number);

            if (f->version <= 1)
                return AVERROR_INVALIDDATA;

            cfrm->size = cfrm->id = 0;
            frame_4cc  = AV_RL32("pfrm");
        } else
            return buf_size;
    } else {
        buf        = buf      + 12;
        frame_size = buf_size - 12;
    }

    FFSWAP(AVFrame*, f->current_picture, f->last_picture);

    // alternatively we would have to use our own buffer management
    avctx->flags |= CODEC_FLAG_EMU_EDGE;

    if ((ret = ff_reget_buffer(avctx, f->current_picture)) < 0)
        return ret;

    if (frame_4cc == AV_RL32("ifr2")) {
        f->current_picture->pict_type = AV_PICTURE_TYPE_I;
        if ((ret = decode_i2_frame(f, f->current_picture, buf - 4, frame_size + 4)) < 0) {
            av_log(f->avctx, AV_LOG_ERROR, "decode i2 frame failed\n");
            return ret;
        }
    } else if (frame_4cc == AV_RL32("ifrm")) {
        f->current_picture->pict_type = AV_PICTURE_TYPE_I;
        if ((ret = decode_i_frame(f, f->current_picture, buf, frame_size)) < 0) {
            av_log(f->avctx, AV_LOG_ERROR, "decode i frame failed\n");
            return ret;
        }
    } else if (frame_4cc == AV_RL32("pfrm") || frame_4cc == AV_RL32("pfr2")) {
        f->current_picture->pict_type = AV_PICTURE_TYPE_P;
        if ((ret = decode_p_frame(f, f->current_picture, buf, frame_size)) < 0) {
            av_log(f->avctx, AV_LOG_ERROR, "decode p frame failed\n");
            return ret;
        }
    } else if (frame_4cc == AV_RL32("snd_")) {
        av_log(avctx, AV_LOG_ERROR, "ignoring snd_ chunk length:%d\n",
               buf_size);
    } else {
        av_log(avctx, AV_LOG_ERROR, "ignoring unknown chunk length:%d\n",
               buf_size);
    }

    f->current_picture->key_frame = f->current_picture->pict_type == AV_PICTURE_TYPE_I;

    if ((ret = av_frame_ref(picture, f->current_picture)) < 0)
        return ret;
    *got_frame = 1;

    emms_c();

    return buf_size;
}

static av_cold int decode_init(AVCodecContext *avctx)
{
    FourXContext * const f = avctx->priv_data;

    if (avctx->extradata_size != 4 || !avctx->extradata) {
        av_log(avctx, AV_LOG_ERROR, "extradata wrong or missing\n");
        return AVERROR_INVALIDDATA;
    }
    if((avctx->width % 16) || (avctx->height % 16)) {
        av_log(avctx, AV_LOG_ERROR, "unsupported width/height\n");
        return AVERROR_INVALIDDATA;
    }

    f->version = AV_RL32(avctx->extradata) >> 16;
    ff_dsputil_init(&f->dsp, avctx);
    f->avctx = avctx;
    init_vlcs(f);

    if (f->version > 2)
        avctx->pix_fmt = AV_PIX_FMT_RGB565;
    else
        avctx->pix_fmt = AV_PIX_FMT_BGR555;

    f->current_picture = av_frame_alloc();
    f->last_picture    = av_frame_alloc();
    if (!f->current_picture  || !f->last_picture)
        return AVERROR(ENOMEM);

    return 0;
}


static av_cold int decode_end(AVCodecContext *avctx)
{
    FourXContext * const f = avctx->priv_data;
    int i;

    av_freep(&f->bitstream_buffer);
    f->bitstream_buffer_size = 0;
    for (i = 0; i < CFRAME_BUFFER_COUNT; i++) {
        av_freep(&f->cfrm[i].data);
        f->cfrm[i].allocated_size = 0;
    }
    ff_free_vlc(&f->pre_vlc);
    av_frame_free(&f->current_picture);
    av_frame_free(&f->last_picture);

    return 0;
}

AVCodec ff_fourxm_decoder = {
    .name           = "4xm",
    .type           = AVMEDIA_TYPE_VIDEO,
    .id             = AV_CODEC_ID_4XM,
    .priv_data_size = sizeof(FourXContext),
    .init           = decode_init,
    .close          = decode_end,
    .decode         = decode_frame,
    .capabilities   = CODEC_CAP_DR1,
    .long_name      = NULL_IF_CONFIG_SMALL("4X Movie"),
};<|MERGE_RESOLUTION|>--- conflicted
+++ resolved
@@ -603,12 +603,8 @@
 }
 
 static const uint8_t *read_huffman_tables(FourXContext *f,
-<<<<<<< HEAD
-                                          const uint8_t * const buf, int buf_size)
-=======
                                           const uint8_t * const buf,
-                                          int len)
->>>>>>> be373cb5
+                                          int buf_size)
 {
     int frequency[512] = { 0 };
     uint8_t flag[512];
@@ -627,26 +623,16 @@
     for (;;) {
         int i;
 
-<<<<<<< HEAD
         if (ptr_end - ptr < FFMAX(end - start + 1, 0) + 1) {
             av_log(f->avctx, AV_LOG_ERROR, "invalid data in read_huffman_tables\n");
             return NULL;
         }
-=======
-        len -= end - start + 1;
-
-        if (end < start || len < 0)
-            return NULL;
-
->>>>>>> be373cb5
+
         for (i = start; i <= end; i++)
             frequency[i] = *ptr++;
         start = *ptr++;
         if (start == 0)
             break;
-
-        if (--len < 0)
-            return NULL;
 
         end = *ptr++;
     }
@@ -795,11 +781,7 @@
         return AVERROR_INVALIDDATA;
     }
 
-<<<<<<< HEAD
-    prestream = read_huffman_tables(f, prestream, buf + length - prestream);
-=======
     prestream = read_huffman_tables(f, prestream, prestream_size);
->>>>>>> be373cb5
     if (!prestream) {
         av_log(f->avctx, AV_LOG_ERROR, "Error reading Huffman tables.\n");
         return AVERROR_INVALIDDATA;
