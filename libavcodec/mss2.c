/*
 * Microsoft Screen 2 (aka Windows Media Video V9 Screen) decoder
 *
 * This file is part of FFmpeg.
 *
 * FFmpeg is free software; you can redistribute it and/or
 * modify it under the terms of the GNU Lesser General Public
 * License as published by the Free Software Foundation; either
 * version 2.1 of the License, or (at your option) any later version.
 *
 * FFmpeg is distributed in the hope that it will be useful,
 * but WITHOUT ANY WARRANTY; without even the implied warranty of
 * MERCHANTABILITY or FITNESS FOR A PARTICULAR PURPOSE.  See the GNU
 * Lesser General Public License for more details.
 *
 * You should have received a copy of the GNU Lesser General Public
 * License along with FFmpeg; if not, write to the Free Software
 * Foundation, Inc., 51 Franklin Street, Fifth Floor, Boston, MA 02110-1301 USA
 */

/**
 * @file
 * Microsoft Screen 2 (aka Windows Media Video V9 Screen) decoder
 */

#include "libavutil/avassert.h"
#include "error_resilience.h"
#include "internal.h"
#include "mpeg_er.h"
#include "msmpeg4.h"
#include "qpeldsp.h"
#include "vc1.h"
#include "wmv2data.h"
#include "mss12.h"
#include "mss2dsp.h"

typedef struct MSS2Context {
    VC1Context     v;
    int            split_position;
    AVFrame       *last_pic;
    MSS12Context   c;
    MSS2DSPContext dsp;
    QpelDSPContext qdsp;
    SliceContext   sc[2];
} MSS2Context;

static void arith2_normalise(ArithCoder *c)
{
    while ((c->high >> 15) - (c->low >> 15) < 2) {
        if ((c->low ^ c->high) & 0x10000) {
            c->high  ^= 0x8000;
            c->value ^= 0x8000;
            c->low   ^= 0x8000;
        }
        c->high  = (uint16_t)c->high  << 8  | 0xFF;
        c->value = (uint16_t)c->value << 8  | bytestream2_get_byte(c->gbc.gB);
        c->low   = (uint16_t)c->low   << 8;
    }
}

ARITH_GET_BIT(arith2)

/* L. Stuiver and A. Moffat: "Piecewise Integer Mapping for Arithmetic Coding."
 * In Proc. 8th Data Compression Conference (DCC '98), pp. 3-12, Mar. 1998 */

static int arith2_get_scaled_value(int value, int n, int range)
{
    int split = (n << 1) - range;

    if (value > split)
        return split + (value - split >> 1);
    else
        return value;
}

static void arith2_rescale_interval(ArithCoder *c, int range,
                                    int low, int high, int n)
{
    int split = (n << 1) - range;

    if (high > split)
        c->high = split + (high - split << 1);
    else
        c->high = high;

    c->high += c->low - 1;

    if (low > split)
        c->low += split + (low - split << 1);
    else
        c->low += low;
}

static int arith2_get_number(ArithCoder *c, int n)
{
    int range = c->high - c->low + 1;
    int scale = av_log2(range) - av_log2(n);
    int val;

    if (n << scale > range)
        scale--;

    n <<= scale;

    val = arith2_get_scaled_value(c->value - c->low, n, range) >> scale;

    arith2_rescale_interval(c, range, val << scale, (val + 1) << scale, n);

    arith2_normalise(c);

    return val;
}

static int arith2_get_prob(ArithCoder *c, int16_t *probs)
{
    int range = c->high - c->low + 1, n = *probs;
    int scale = av_log2(range) - av_log2(n);
    int i     = 0, val;

    if (n << scale > range)
        scale--;

    n <<= scale;

    val = arith2_get_scaled_value(c->value - c->low, n, range) >> scale;
    while (probs[++i] > val) ;

    arith2_rescale_interval(c, range,
                            probs[i] << scale, probs[i - 1] << scale, n);

    return i;
}

ARITH_GET_MODEL_SYM(arith2)

static int arith2_get_consumed_bytes(ArithCoder *c)
{
    int diff = (c->high >> 16) - (c->low >> 16);
    int bp   = bytestream2_tell(c->gbc.gB) - 3 << 3;
    int bits = 1;

    while (!(diff & 0x80)) {
        bits++;
        diff <<= 1;
    }

    return (bits + bp + 7 >> 3) + ((c->low >> 16) + 1 == c->high >> 16);
}

static void arith2_init(ArithCoder *c, GetByteContext *gB)
{
    c->low           = 0;
    c->high          = 0xFFFFFF;
    c->value         = bytestream2_get_be24(gB);
    c->gbc.gB        = gB;
    c->get_model_sym = arith2_get_model_sym;
    c->get_number    = arith2_get_number;
}

static int decode_pal_v2(MSS12Context *ctx, const uint8_t *buf, int buf_size)
{
    int i, ncol;
    uint32_t *pal = ctx->pal + 256 - ctx->free_colours;

    if (!ctx->free_colours)
        return 0;

    ncol = *buf++;
    if (ncol > ctx->free_colours || buf_size < 2 + ncol * 3)
        return AVERROR_INVALIDDATA;
    for (i = 0; i < ncol; i++)
        *pal++ = AV_RB24(buf + 3 * i);

    return 1 + ncol * 3;
}

static int decode_555(GetByteContext *gB, uint16_t *dst, int stride,
                      int keyframe, int w, int h)
{
    int last_symbol = 0, repeat = 0, prev_avail = 0;

    if (!keyframe) {
        int x, y, endx, endy, t;

#define READ_PAIR(a, b)                 \
    a  = bytestream2_get_byte(gB) << 4; \
    t  = bytestream2_get_byte(gB);      \
    a |= t >> 4;                        \
    b  = (t & 0xF) << 8;                \
    b |= bytestream2_get_byte(gB);      \

        READ_PAIR(x, endx)
        READ_PAIR(y, endy)

        if (endx >= w || endy >= h || x > endx || y > endy)
            return AVERROR_INVALIDDATA;
        dst += x + stride * y;
        w    = endx - x + 1;
        h    = endy - y + 1;
        if (y)
            prev_avail = 1;
    }

    do {
        uint16_t *p = dst;
        do {
            if (repeat-- < 1) {
                int b = bytestream2_get_byte(gB);
                if (b < 128)
                    last_symbol = b << 8 | bytestream2_get_byte(gB);
                else if (b > 129) {
                    repeat = 0;
                    while (b-- > 130) {
                        if (repeat >= (INT_MAX >> 8) - 1) {
                            av_log(NULL, AV_LOG_ERROR, "repeat overflow\n");
                            return AVERROR_INVALIDDATA;
                        }
                        repeat = (repeat << 8) + bytestream2_get_byte(gB) + 1;
                    }
                    if (last_symbol == -2) {
                        int skip = FFMIN((unsigned)repeat, dst + w - p);
                        repeat -= skip;
                        p      += skip;
                    }
                } else
                    last_symbol = 127 - b;
            }
            if (last_symbol >= 0)
                *p = last_symbol;
            else if (last_symbol == -1 && prev_avail)
                *p = *(p - stride);
        } while (++p < dst + w);
        dst       += stride;
        prev_avail = 1;
    } while (--h);

    return 0;
}

static int decode_rle(GetBitContext *gb, uint8_t *pal_dst, int pal_stride,
                      uint8_t *rgb_dst, int rgb_stride, uint32_t *pal,
                      int keyframe, int kf_slipt, int slice, int w, int h)
{
    uint8_t bits[270] = { 0 };
    uint32_t codes[270];
    VLC vlc;

    int current_length = 0, read_codes = 0, next_code = 0, current_codes = 0;
    int remaining_codes, surplus_codes, i;

    const int alphabet_size = 270 - keyframe;

    int last_symbol = 0, repeat = 0, prev_avail = 0;

    if (!keyframe) {
        int x, y, clipw, cliph;

        x     = get_bits(gb, 12);
        y     = get_bits(gb, 12);
        clipw = get_bits(gb, 12) + 1;
        cliph = get_bits(gb, 12) + 1;

        if (x + clipw > w || y + cliph > h)
            return AVERROR_INVALIDDATA;
        pal_dst += pal_stride * y + x;
        rgb_dst += rgb_stride * y + x * 3;
        w        = clipw;
        h        = cliph;
        if (y)
            prev_avail = 1;
    } else {
        if (slice > 0) {
            pal_dst   += pal_stride * kf_slipt;
            rgb_dst   += rgb_stride * kf_slipt;
            prev_avail = 1;
            h         -= kf_slipt;
        } else
            h = kf_slipt;
    }

    /* read explicit codes */
    do {
        while (current_codes--) {
            int symbol = get_bits(gb, 8);
            if (symbol >= 204 - keyframe)
                symbol += 14 - keyframe;
            else if (symbol > 189)
                symbol = get_bits1(gb) + (symbol << 1) - 190;
            if (bits[symbol])
                return AVERROR_INVALIDDATA;
            bits[symbol]  = current_length;
            codes[symbol] = next_code++;
            read_codes++;
        }
        current_length++;
        next_code     <<= 1;
        remaining_codes = (1 << current_length) - next_code;
        current_codes   = get_bits(gb, av_ceil_log2(remaining_codes + 1));
        if (current_length > 22 || current_codes > remaining_codes)
            return AVERROR_INVALIDDATA;
    } while (current_codes != remaining_codes);

    remaining_codes = alphabet_size - read_codes;

    /* determine the minimum length to fit the rest of the alphabet */
    while ((surplus_codes = (2 << current_length) -
                            (next_code << 1) - remaining_codes) < 0) {
        current_length++;
        next_code <<= 1;
    }

    /* add the rest of the symbols lexicographically */
    for (i = 0; i < alphabet_size; i++)
        if (!bits[i]) {
            if (surplus_codes-- == 0) {
                current_length++;
                next_code <<= 1;
            }
            bits[i]  = current_length;
            codes[i] = next_code++;
        }

    if (next_code != 1 << current_length)
        return AVERROR_INVALIDDATA;

    if ((i = init_vlc(&vlc, 9, alphabet_size, bits, 1, 1, codes, 4, 4, 0)) < 0)
        return i;

    /* frame decode */
    do {
        uint8_t *pp = pal_dst;
        uint8_t *rp = rgb_dst;
        do {
            if (repeat-- < 1) {
                int b = get_vlc2(gb, vlc.table, 9, 3);
                if (b < 256)
                    last_symbol = b;
                else if (b < 268) {
                    b -= 256;
                    if (b == 11)
                        b = get_bits(gb, 4) + 10;

                    if (!b)
                        repeat = 0;
                    else
                        repeat = get_bits(gb, b);

                    repeat += (1 << b) - 1;

                    if (last_symbol == -2) {
                        int skip = FFMIN(repeat, pal_dst + w - pp);
                        repeat -= skip;
                        pp     += skip;
                        rp     += skip * 3;
                    }
                } else
                    last_symbol = 267 - b;
            }
            if (last_symbol >= 0) {
                *pp = last_symbol;
                AV_WB24(rp, pal[last_symbol]);
            } else if (last_symbol == -1 && prev_avail) {
                *pp = *(pp - pal_stride);
                memcpy(rp, rp - rgb_stride, 3);
            }
            rp += 3;
        } while (++pp < pal_dst + w);
        pal_dst   += pal_stride;
        rgb_dst   += rgb_stride;
        prev_avail = 1;
    } while (--h);

    ff_free_vlc(&vlc);
    return 0;
}

static int decode_wmv9(AVCodecContext *avctx, const uint8_t *buf, int buf_size,
                       int x, int y, int w, int h, int wmv9_mask)
{
    MSS2Context *ctx  = avctx->priv_data;
    MSS12Context *c   = &ctx->c;
    VC1Context *v     = avctx->priv_data;
    MpegEncContext *s = &v->s;
    AVFrame *f;
    int ret;

    ff_mpeg_flush(avctx);

    if ((ret = init_get_bits8(&s->gb, buf, buf_size)) < 0)
        return ret;

    s->loop_filter = avctx->skip_loop_filter < AVDISCARD_ALL;

    if (ff_vc1_parse_frame_header(v, &s->gb) < 0) {
        av_log(v->s.avctx, AV_LOG_ERROR, "header error\n");
        return AVERROR_INVALIDDATA;
    }

    if (s->pict_type != AV_PICTURE_TYPE_I) {
        av_log(v->s.avctx, AV_LOG_ERROR, "expected I-frame\n");
        return AVERROR_INVALIDDATA;
    }

    avctx->pix_fmt = AV_PIX_FMT_YUV420P;

    if ((ret = ff_mpv_frame_start(s, avctx)) < 0) {
        av_log(v->s.avctx, AV_LOG_ERROR, "ff_mpv_frame_start error\n");
        avctx->pix_fmt = AV_PIX_FMT_RGB24;
        return ret;
    }

    ff_mpeg_er_frame_start(s);

    v->bits = buf_size * 8;

    v->end_mb_x = (w + 15) >> 4;
    s->end_mb_y = (h + 15) >> 4;
    if (v->respic & 1)
        v->end_mb_x = v->end_mb_x + 1 >> 1;
    if (v->respic & 2)
        s->end_mb_y = s->end_mb_y + 1 >> 1;

    ff_vc1_decode_blocks(v);

    ff_er_frame_end(&s->er);

    ff_mpv_frame_end(s);

    f = s->current_picture.f;

    if (v->respic == 3) {
        ctx->dsp.upsample_plane(f->data[0], f->linesize[0], w,      h);
        ctx->dsp.upsample_plane(f->data[1], f->linesize[1], w+1 >> 1, h+1 >> 1);
        ctx->dsp.upsample_plane(f->data[2], f->linesize[2], w+1 >> 1, h+1 >> 1);
    } else if (v->respic)
        avpriv_request_sample(v->s.avctx,
                              "Asymmetric WMV9 rectangle subsampling");

    av_assert0(f->linesize[1] == f->linesize[2]);

    if (wmv9_mask != -1)
        ctx->dsp.mss2_blit_wmv9_masked(c->rgb_pic + y * c->rgb_stride + x * 3,
                                       c->rgb_stride, wmv9_mask,
                                       c->pal_pic + y * c->pal_stride + x,
                                       c->pal_stride,
                                       f->data[0], f->linesize[0],
                                       f->data[1], f->data[2], f->linesize[1],
                                       w, h);
    else
        ctx->dsp.mss2_blit_wmv9(c->rgb_pic + y * c->rgb_stride + x * 3,
                                c->rgb_stride,
                                f->data[0], f->linesize[0],
                                f->data[1], f->data[2], f->linesize[1],
                                w, h);

    avctx->pix_fmt = AV_PIX_FMT_RGB24;

    return 0;
}

typedef struct Rectangle {
    int coded, x, y, w, h;
} Rectangle;

#define MAX_WMV9_RECTANGLES 20
#define ARITH2_PADDING 2

static int mss2_decode_frame(AVCodecContext *avctx, void *data, int *got_frame,
                             AVPacket *avpkt)
{
    const uint8_t *buf = avpkt->data;
    int buf_size       = avpkt->size;
    MSS2Context *ctx = avctx->priv_data;
    MSS12Context *c  = &ctx->c;
    AVFrame *frame   = data;
    GetBitContext gb;
    GetByteContext gB;
    ArithCoder acoder;

    int keyframe, has_wmv9, has_mv, is_rle, is_555, ret;

    Rectangle wmv9rects[MAX_WMV9_RECTANGLES], *r;
    int used_rects = 0, i, implicit_rect = 0, av_uninit(wmv9_mask);

<<<<<<< HEAD
    av_assert0(AV_INPUT_BUFFER_PADDING_SIZE >=
               ARITH2_PADDING + (MIN_CACHE_BITS + 7) / 8);

    if ((ret = init_get_bits8(&gb, buf, buf_size)) < 0)
        return ret;
=======
    init_get_bits(&gb, buf, buf_size * 8);
>>>>>>> 59c6509d

    if (keyframe = get_bits1(&gb))
        skip_bits(&gb, 7);
    has_wmv9 = get_bits1(&gb);
    has_mv   = keyframe ? 0 : get_bits1(&gb);
    is_rle   = get_bits1(&gb);
    is_555   = is_rle && get_bits1(&gb);
    if (c->slice_split > 0)
        ctx->split_position = c->slice_split;
    else if (c->slice_split < 0) {
        if (get_bits1(&gb)) {
            if (get_bits1(&gb)) {
                if (get_bits1(&gb))
                    ctx->split_position = get_bits(&gb, 16);
                else
                    ctx->split_position = get_bits(&gb, 12);
            } else
                ctx->split_position = get_bits(&gb, 8) << 4;
        } else {
            if (keyframe)
                ctx->split_position = avctx->height / 2;
        }
    } else
        ctx->split_position = avctx->height;

    if (c->slice_split && (ctx->split_position < 1 - is_555 ||
                           ctx->split_position > avctx->height - 1))
        return AVERROR_INVALIDDATA;

    align_get_bits(&gb);
    buf      += get_bits_count(&gb) >> 3;
    buf_size -= get_bits_count(&gb) >> 3;

    if (buf_size < 1)
        return AVERROR_INVALIDDATA;

    if (is_555 && (has_wmv9 || has_mv || c->slice_split && ctx->split_position))
        return AVERROR_INVALIDDATA;

    avctx->pix_fmt = is_555 ? AV_PIX_FMT_RGB555 : AV_PIX_FMT_RGB24;
    if (ctx->last_pic->format != avctx->pix_fmt)
        av_frame_unref(ctx->last_pic);

    if (has_wmv9) {
        bytestream2_init(&gB, buf, buf_size + ARITH2_PADDING);
        arith2_init(&acoder, &gB);

        implicit_rect = !arith2_get_bit(&acoder);

        while (arith2_get_bit(&acoder)) {
            if (used_rects == MAX_WMV9_RECTANGLES)
                return AVERROR_INVALIDDATA;
            r = &wmv9rects[used_rects];
            if (!used_rects)
                r->x = arith2_get_number(&acoder, avctx->width);
            else
                r->x = arith2_get_number(&acoder, avctx->width -
                                         wmv9rects[used_rects - 1].x) +
                       wmv9rects[used_rects - 1].x;
            r->y = arith2_get_number(&acoder, avctx->height);
            r->w = arith2_get_number(&acoder, avctx->width  - r->x) + 1;
            r->h = arith2_get_number(&acoder, avctx->height - r->y) + 1;
            used_rects++;
        }

        if (implicit_rect && used_rects) {
            av_log(avctx, AV_LOG_ERROR, "implicit_rect && used_rects > 0\n");
            return AVERROR_INVALIDDATA;
        }

        if (implicit_rect) {
            wmv9rects[0].x = 0;
            wmv9rects[0].y = 0;
            wmv9rects[0].w = avctx->width;
            wmv9rects[0].h = avctx->height;

            used_rects = 1;
        }
        for (i = 0; i < used_rects; i++) {
            if (!implicit_rect && arith2_get_bit(&acoder)) {
                av_log(avctx, AV_LOG_ERROR, "Unexpected grandchildren\n");
                return AVERROR_INVALIDDATA;
            }
            if (!i) {
                wmv9_mask = arith2_get_bit(&acoder) - 1;
                if (!wmv9_mask)
                    wmv9_mask = arith2_get_number(&acoder, 256);
            }
            wmv9rects[i].coded = arith2_get_number(&acoder, 2);
        }

        buf      += arith2_get_consumed_bytes(&acoder);
        buf_size -= arith2_get_consumed_bytes(&acoder);
        if (buf_size < 1)
            return AVERROR_INVALIDDATA;
    }

    c->mvX = c->mvY = 0;
    if (keyframe && !is_555) {
        if ((i = decode_pal_v2(c, buf, buf_size)) < 0)
            return AVERROR_INVALIDDATA;
        buf      += i;
        buf_size -= i;
    } else if (has_mv) {
        buf      += 4;
        buf_size -= 4;
        if (buf_size < 1)
            return AVERROR_INVALIDDATA;
        c->mvX = AV_RB16(buf - 4) - avctx->width;
        c->mvY = AV_RB16(buf - 2) - avctx->height;
    }

    if (c->mvX < 0 || c->mvY < 0) {
        FFSWAP(uint8_t *, c->pal_pic, c->last_pal_pic);

        if ((ret = ff_get_buffer(avctx, frame, AV_GET_BUFFER_FLAG_REF)) < 0)
            return ret;

        if (ctx->last_pic->data[0]) {
            av_assert0(frame->linesize[0] == ctx->last_pic->linesize[0]);
            c->last_rgb_pic = ctx->last_pic->data[0] +
                              ctx->last_pic->linesize[0] * (avctx->height - 1);
        } else {
            av_log(avctx, AV_LOG_ERROR, "Missing keyframe\n");
            return AVERROR_INVALIDDATA;
        }
    } else {
        if ((ret = ff_reget_buffer(avctx, ctx->last_pic)) < 0)
            return ret;
        if ((ret = av_frame_ref(frame, ctx->last_pic)) < 0)
            return ret;

        c->last_rgb_pic = NULL;
    }
    c->rgb_pic    = frame->data[0] +
                    frame->linesize[0] * (avctx->height - 1);
    c->rgb_stride = -frame->linesize[0];

    frame->key_frame = keyframe;
    frame->pict_type = keyframe ? AV_PICTURE_TYPE_I : AV_PICTURE_TYPE_P;

    if (is_555) {
        bytestream2_init(&gB, buf, buf_size);

        if (decode_555(&gB, (uint16_t *)c->rgb_pic, c->rgb_stride >> 1,
                       keyframe, avctx->width, avctx->height))
            return AVERROR_INVALIDDATA;

        buf_size -= bytestream2_tell(&gB);
    } else {
        if (keyframe) {
            c->corrupted = 0;
            ff_mss12_slicecontext_reset(&ctx->sc[0]);
            if (c->slice_split)
                ff_mss12_slicecontext_reset(&ctx->sc[1]);
        }
        if (is_rle) {
            if ((ret = init_get_bits8(&gb, buf, buf_size)) < 0)
                return ret;
            if (ret = decode_rle(&gb, c->pal_pic, c->pal_stride,
                                 c->rgb_pic, c->rgb_stride, c->pal, keyframe,
                                 ctx->split_position, 0,
                                 avctx->width, avctx->height))
                return ret;
            align_get_bits(&gb);

            if (c->slice_split)
                if (ret = decode_rle(&gb, c->pal_pic, c->pal_stride,
                                     c->rgb_pic, c->rgb_stride, c->pal, keyframe,
                                     ctx->split_position, 1,
                                     avctx->width, avctx->height))
                    return ret;

            align_get_bits(&gb);
            buf      += get_bits_count(&gb) >> 3;
            buf_size -= get_bits_count(&gb) >> 3;
        } else if (!implicit_rect || wmv9_mask != -1) {
            if (c->corrupted)
                return AVERROR_INVALIDDATA;
            bytestream2_init(&gB, buf, buf_size + ARITH2_PADDING);
            arith2_init(&acoder, &gB);
            c->keyframe = keyframe;
            if (c->corrupted = ff_mss12_decode_rect(&ctx->sc[0], &acoder, 0, 0,
                                                    avctx->width,
                                                    ctx->split_position))
                return AVERROR_INVALIDDATA;

            buf      += arith2_get_consumed_bytes(&acoder);
            buf_size -= arith2_get_consumed_bytes(&acoder);
            if (c->slice_split) {
                if (buf_size < 1)
                    return AVERROR_INVALIDDATA;
                bytestream2_init(&gB, buf, buf_size + ARITH2_PADDING);
                arith2_init(&acoder, &gB);
                if (c->corrupted = ff_mss12_decode_rect(&ctx->sc[1], &acoder, 0,
                                                        ctx->split_position,
                                                        avctx->width,
                                                        avctx->height - ctx->split_position))
                    return AVERROR_INVALIDDATA;

                buf      += arith2_get_consumed_bytes(&acoder);
                buf_size -= arith2_get_consumed_bytes(&acoder);
            }
        } else
            memset(c->pal_pic, 0, c->pal_stride * avctx->height);
    }

    if (has_wmv9) {
        for (i = 0; i < used_rects; i++) {
            int x = wmv9rects[i].x;
            int y = wmv9rects[i].y;
            int w = wmv9rects[i].w;
            int h = wmv9rects[i].h;
            if (wmv9rects[i].coded) {
                int WMV9codedFrameSize;
                if (buf_size < 4 || !(WMV9codedFrameSize = AV_RL24(buf)))
                    return AVERROR_INVALIDDATA;
                if (ret = decode_wmv9(avctx, buf + 3, buf_size - 3,
                                      x, y, w, h, wmv9_mask))
                    return ret;
                buf      += WMV9codedFrameSize + 3;
                buf_size -= WMV9codedFrameSize + 3;
            } else {
                uint8_t *dst = c->rgb_pic + y * c->rgb_stride + x * 3;
                if (wmv9_mask != -1) {
                    ctx->dsp.mss2_gray_fill_masked(dst, c->rgb_stride,
                                                   wmv9_mask,
                                                   c->pal_pic + y * c->pal_stride + x,
                                                   c->pal_stride,
                                                   w, h);
                } else {
                    do {
                        memset(dst, 0x80, w * 3);
                        dst += c->rgb_stride;
                    } while (--h);
                }
            }
        }
    }

    if (buf_size)
        av_log(avctx, AV_LOG_WARNING, "buffer not fully consumed\n");

    if (c->mvX < 0 || c->mvY < 0) {
        av_frame_unref(ctx->last_pic);
        ret = av_frame_ref(ctx->last_pic, frame);
        if (ret < 0)
            return ret;
    }

    *got_frame       = 1;

    return avpkt->size;
}

static av_cold int wmv9_init(AVCodecContext *avctx)
{
    VC1Context *v = avctx->priv_data;
    int ret;

    v->s.avctx    = avctx;

    if ((ret = ff_vc1_init_common(v)) < 0)
        return ret;
    ff_vc1dsp_init(&v->vc1dsp);

    v->profile = PROFILE_MAIN;

    v->zz_8x4     = ff_wmv2_scantableA;
    v->zz_4x8     = ff_wmv2_scantableB;
    v->res_y411   = 0;
    v->res_sprite = 0;

    v->frmrtq_postproc = 7;
    v->bitrtq_postproc = 31;

    v->res_x8          = 0;
    v->multires        = 0;
    v->res_fasttx      = 1;

    v->fastuvmc        = 0;

    v->extended_mv     = 0;

    v->dquant          = 1;
    v->vstransform     = 1;

    v->res_transtab    = 0;

    v->overlap         = 0;

    v->resync_marker   = 0;
    v->rangered        = 0;

    v->s.max_b_frames = avctx->max_b_frames = 0;
    v->quantizer_mode = 0;

    v->finterpflag = 0;

    v->res_rtm_flag = 1;

    ff_vc1_init_transposed_scantables(v);

    if ((ret = ff_msmpeg4_decode_init(avctx)) < 0 ||
        (ret = ff_vc1_decode_init_alloc_tables(v)) < 0)
        return ret;

    /* error concealment */
    v->s.me.qpel_put = v->s.qdsp.put_qpel_pixels_tab;
    v->s.me.qpel_avg = v->s.qdsp.avg_qpel_pixels_tab;

    return 0;
}

static av_cold int mss2_decode_end(AVCodecContext *avctx)
{
    MSS2Context *const ctx = avctx->priv_data;

    av_frame_free(&ctx->last_pic);

    ff_mss12_decode_end(&ctx->c);
    av_freep(&ctx->c.pal_pic);
    av_freep(&ctx->c.last_pal_pic);
    ff_vc1_decode_end(avctx);

    return 0;
}

static av_cold int mss2_decode_init(AVCodecContext *avctx)
{
    MSS2Context * const ctx = avctx->priv_data;
    MSS12Context *c = &ctx->c;
    int ret;
    c->avctx = avctx;
    if (ret = ff_mss12_decode_init(c, 1, &ctx->sc[0], &ctx->sc[1]))
        return ret;
    ctx->last_pic   = av_frame_alloc();
    c->pal_stride   = c->mask_stride;
    c->pal_pic      = av_mallocz(c->pal_stride * avctx->height);
    c->last_pal_pic = av_mallocz(c->pal_stride * avctx->height);
    if (!c->pal_pic || !c->last_pal_pic || !ctx->last_pic) {
        mss2_decode_end(avctx);
        return AVERROR(ENOMEM);
    }
    if (ret = wmv9_init(avctx)) {
        mss2_decode_end(avctx);
        return ret;
    }
    ff_mss2dsp_init(&ctx->dsp);
    ff_qpeldsp_init(&ctx->qdsp);

    avctx->pix_fmt = c->free_colours == 127 ? AV_PIX_FMT_RGB555
                                            : AV_PIX_FMT_RGB24;


    return 0;
}

AVCodec ff_mss2_decoder = {
    .name           = "mss2",
    .long_name      = NULL_IF_CONFIG_SMALL("MS Windows Media Video V9 Screen"),
    .type           = AVMEDIA_TYPE_VIDEO,
    .id             = AV_CODEC_ID_MSS2,
    .priv_data_size = sizeof(MSS2Context),
    .init           = mss2_decode_init,
    .close          = mss2_decode_end,
    .decode         = mss2_decode_frame,
    .capabilities   = AV_CODEC_CAP_DR1,
};<|MERGE_RESOLUTION|>--- conflicted
+++ resolved
@@ -482,15 +482,8 @@
     Rectangle wmv9rects[MAX_WMV9_RECTANGLES], *r;
     int used_rects = 0, i, implicit_rect = 0, av_uninit(wmv9_mask);
 
-<<<<<<< HEAD
-    av_assert0(AV_INPUT_BUFFER_PADDING_SIZE >=
-               ARITH2_PADDING + (MIN_CACHE_BITS + 7) / 8);
-
     if ((ret = init_get_bits8(&gb, buf, buf_size)) < 0)
         return ret;
-=======
-    init_get_bits(&gb, buf, buf_size * 8);
->>>>>>> 59c6509d
 
     if (keyframe = get_bits1(&gb))
         skip_bits(&gb, 7);
