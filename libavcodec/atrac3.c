/*
 * Atrac 3 compatible decoder
 * Copyright (c) 2006-2008 Maxim Poliakovski
 * Copyright (c) 2006-2008 Benjamin Larsson
 *
 * This file is part of FFmpeg.
 *
 * FFmpeg is free software; you can redistribute it and/or
 * modify it under the terms of the GNU Lesser General Public
 * License as published by the Free Software Foundation; either
 * version 2.1 of the License, or (at your option) any later version.
 *
 * FFmpeg is distributed in the hope that it will be useful,
 * but WITHOUT ANY WARRANTY; without even the implied warranty of
 * MERCHANTABILITY or FITNESS FOR A PARTICULAR PURPOSE.  See the GNU
 * Lesser General Public License for more details.
 *
 * You should have received a copy of the GNU Lesser General Public
 * License along with FFmpeg; if not, write to the Free Software
 * Foundation, Inc., 51 Franklin Street, Fifth Floor, Boston, MA 02110-1301 USA
 */

/**
 * @file
 * Atrac 3 compatible decoder.
 * This decoder handles Sony's ATRAC3 data.
 *
 * Container formats used to store atrac 3 data:
 * RealMedia (.rm), RIFF WAV (.wav, .at3), Sony OpenMG (.oma, .aa3).
 *
 * To use this decoder, a calling application must supply the extradata
 * bytes provided in the containers above.
 */

#include <math.h>
#include <stddef.h>
#include <stdio.h>

#include "libavutil/float_dsp.h"
#include "libavutil/libm.h"
#include "avcodec.h"
#include "bytestream.h"
#include "fft.h"
#include "fmtconvert.h"
#include "get_bits.h"

#include "atrac.h"
#include "atrac3data.h"

#define JOINT_STEREO    0x12
#define STEREO          0x2

#define SAMPLES_PER_FRAME 1024
#define MDCT_SIZE          512

typedef struct GainInfo {
    int num_gain_data;
    int lev_code[8];
    int loc_code[8];
} GainInfo;

typedef struct GainBlock {
    GainInfo g_block[4];
} GainBlock;

typedef struct TonalComponent {
    int pos;
    int num_coefs;
    float coef[8];
} TonalComponent;

typedef struct ChannelUnit {
    int            bands_coded;
    int            num_components;
    float          prev_frame[SAMPLES_PER_FRAME];
    int            gc_blk_switch;
    TonalComponent components[64];
    GainBlock      gain_block[2];

    DECLARE_ALIGNED(32, float, spectrum)[SAMPLES_PER_FRAME];
    DECLARE_ALIGNED(32, float, imdct_buf)[SAMPLES_PER_FRAME];

    float          delay_buf1[46]; ///<qmf delay buffers
    float          delay_buf2[46];
    float          delay_buf3[46];
} ChannelUnit;

typedef struct ATRAC3Context {
    AVFrame frame;
    GetBitContext gb;
    //@{
    /** stream data */
    int coding_mode;
    int bit_rate;
    int sample_rate;
    int samples_per_channel;
    int samples_per_frame;

    int bits_per_frame;
    int bytes_per_frame;
    ChannelUnit *units;
    //@}
    //@{
    /** joint-stereo related variables */
    int matrix_coeff_index_prev[4];
    int matrix_coeff_index_now[4];
    int matrix_coeff_index_next[4];
    int weighting_delay[6];
    //@}
    //@{
    /** data buffers */
    uint8_t *decoded_bytes_buffer;
    float temp_buf[1070];
    //@}
    //@{
    /** extradata */
    int version;
    int delay;
    int scrambled_stream;
    int frame_factor;
    //@}

    FFTContext mdct_ctx;
    FmtConvertContext fmt_conv;
    AVFloatDSPContext fdsp;
} ATRAC3Context;

static DECLARE_ALIGNED(32, float, mdct_window)[MDCT_SIZE];
static VLC   spectral_coeff_tab[7];
static float gain_tab1[16];
static float gain_tab2[31];


/*
 * Regular 512 points IMDCT without overlapping, with the exception of the
 * swapping of odd bands caused by the reverse spectra of the QMF.
 *
 * @param odd_band  1 if the band is an odd band
 */
static void imlt(ATRAC3Context *q, float *input, float *output, int odd_band)
{
    int i;

    if (odd_band) {
        /**
         * Reverse the odd bands before IMDCT, this is an effect of the QMF
         * transform or it gives better compression to do it this way.
         * FIXME: It should be possible to handle this in imdct_calc
         * for that to happen a modification of the prerotation step of
         * all SIMD code and C code is needed.
         * Or fix the functions before so they generate a pre reversed spectrum.
         */
        for (i = 0; i < 128; i++)
            FFSWAP(float, input[i], input[255 - i]);
    }

    q->mdct_ctx.imdct_calc(&q->mdct_ctx, output, input);

    /* Perform windowing on the output. */
    q->fdsp.vector_fmul(output, output, mdct_window, MDCT_SIZE);
}

/*
 * indata descrambling, only used for data coming from the rm container
 */
static int decode_bytes(const uint8_t *input, uint8_t *out, int bytes)
{
    int i, off;
    uint32_t c;
    const uint32_t *buf;
    uint32_t *output = (uint32_t *)out;

    off = (intptr_t)input & 3;
    buf = (const uint32_t *)(input - off);
    c   = av_be2ne32((0x537F6103 >> (off * 8)) | (0x537F6103 << (32 - (off * 8))));
    bytes += 3 + off;
    for (i = 0; i < bytes / 4; i++)
        output[i] = c ^ buf[i];

    if (off)
        av_log_ask_for_sample(NULL, "Offset of %d not handled.\n", off);

    return off;
}

static av_cold int init_atrac3_transforms(ATRAC3Context *q)
{
    float enc_window[256];
    int i;

    /* generate the mdct window, for details see
     * http://wiki.multimedia.cx/index.php?title=RealAudio_atrc#Windows */
    for (i = 0; i < 256; i++)
        enc_window[i] = (sin(((i + 0.5) / 256.0 - 0.5) * M_PI) + 1.0) * 0.5;

    if (!mdct_window[0]) {
        for (i = 0; i < 256; i++) {
            mdct_window[i] = enc_window[i] /
                             (enc_window[      i] * enc_window[      i] +
                              enc_window[255 - i] * enc_window[255 - i]);
            mdct_window[511 - i] = mdct_window[i];
        }
    }

    /* initialize the MDCT transform */
    return ff_mdct_init(&q->mdct_ctx, 9, 1, 1.0 / 32768);
}

static av_cold int atrac3_decode_close(AVCodecContext *avctx)
{
    ATRAC3Context *q = avctx->priv_data;

    av_free(q->units);
    av_free(q->decoded_bytes_buffer);

    ff_mdct_end(&q->mdct_ctx);

    return 0;
}

/*
 * Mantissa decoding
 *
 * @param selector     which table the output values are coded with
 * @param coding_flag  constant length coding or variable length coding
 * @param mantissas    mantissa output table
 * @param num_codes    number of values to get
 */
static void read_quant_spectral_coeffs(GetBitContext *gb, int selector,
                                       int coding_flag, int *mantissas,
                                       int num_codes)
{
    int i, code, huff_symb;

    if (selector == 1)
        num_codes /= 2;

    if (coding_flag != 0) {
        /* constant length coding (CLC) */
        int num_bits = clc_length_tab[selector];

        if (selector > 1) {
            for (i = 0; i < num_codes; i++) {
                if (num_bits)
                    code = get_sbits(gb, num_bits);
                else
                    code = 0;
                mantissas[i] = code;
            }
        } else {
            for (i = 0; i < num_codes; i++) {
                if (num_bits)
                    code = get_bits(gb, num_bits); // num_bits is always 4 in this case
                else
                    code = 0;
                mantissas[i * 2    ] = mantissa_clc_tab[code >> 2];
                mantissas[i * 2 + 1] = mantissa_clc_tab[code &  3];
            }
        }
    } else {
        /* variable length coding (VLC) */
        if (selector != 1) {
            for (i = 0; i < num_codes; i++) {
                huff_symb = get_vlc2(gb, spectral_coeff_tab[selector-1].table,
                                     spectral_coeff_tab[selector-1].bits, 3);
                huff_symb += 1;
                code = huff_symb >> 1;
                if (huff_symb & 1)
                    code = -code;
                mantissas[i] = code;
            }
        } else {
            for (i = 0; i < num_codes; i++) {
                huff_symb = get_vlc2(gb, spectral_coeff_tab[selector - 1].table,
                                     spectral_coeff_tab[selector - 1].bits, 3);
                mantissas[i * 2    ] = mantissa_vlc_tab[huff_symb * 2    ];
                mantissas[i * 2 + 1] = mantissa_vlc_tab[huff_symb * 2 + 1];
            }
        }
    }
}

/*
 * Restore the quantized band spectrum coefficients
 *
 * @return subband count, fix for broken specification/files
 */
static int decode_spectrum(GetBitContext *gb, float *output)
{
    int num_subbands, coding_mode, i, j, first, last, subband_size;
    int subband_vlc_index[32], sf_index[32];
    int mantissas[128];
    float scale_factor;

    num_subbands = get_bits(gb, 5);  // number of coded subbands
    coding_mode  = get_bits1(gb);    // coding Mode: 0 - VLC/ 1-CLC

    /* get the VLC selector table for the subbands, 0 means not coded */
    for (i = 0; i <= num_subbands; i++)
        subband_vlc_index[i] = get_bits(gb, 3);

    /* read the scale factor indexes from the stream */
    for (i = 0; i <= num_subbands; i++) {
        if (subband_vlc_index[i] != 0)
            sf_index[i] = get_bits(gb, 6);
    }

    for (i = 0; i <= num_subbands; i++) {
        first = subband_tab[i    ];
        last  = subband_tab[i + 1];

        subband_size = last - first;

        if (subband_vlc_index[i] != 0) {
            /* decode spectral coefficients for this subband */
            /* TODO: This can be done faster is several blocks share the
             * same VLC selector (subband_vlc_index) */
            read_quant_spectral_coeffs(gb, subband_vlc_index[i], coding_mode,
                                       mantissas, subband_size);

            /* decode the scale factor for this subband */
            scale_factor = ff_atrac_sf_table[sf_index[i]] *
                           inv_max_quant[subband_vlc_index[i]];

            /* inverse quantize the coefficients */
            for (j = 0; first < last; first++, j++)
                output[first] = mantissas[j] * scale_factor;
        } else {
            /* this subband was not coded, so zero the entire subband */
            memset(output + first, 0, subband_size * sizeof(float));
        }
    }

    /* clear the subbands that were not coded */
    first = subband_tab[i];
    memset(output + first, 0, (SAMPLES_PER_FRAME - first) * sizeof(float));
    return num_subbands;
}

/*
 * Restore the quantized tonal components
 *
 * @param components tonal components
 * @param num_bands  number of coded bands
 */
static int decode_tonal_components(GetBitContext *gb,
                                   TonalComponent *components, int num_bands)
{
    int i, b, c, m;
    int nb_components, coding_mode_selector, coding_mode;
    int band_flags[4], mantissa[8];
    int component_count = 0;

    nb_components = get_bits(gb, 5);

    /* no tonal components */
    if (nb_components == 0)
        return 0;

    coding_mode_selector = get_bits(gb, 2);
    if (coding_mode_selector == 2)
        return AVERROR_INVALIDDATA;

    coding_mode = coding_mode_selector & 1;

    for (i = 0; i < nb_components; i++) {
        int coded_values_per_component, quant_step_index;

        for (b = 0; b <= num_bands; b++)
            band_flags[b] = get_bits1(gb);

        coded_values_per_component = get_bits(gb, 3);

        quant_step_index = get_bits(gb, 3);
        if (quant_step_index <= 1)
            return AVERROR_INVALIDDATA;

        if (coding_mode_selector == 3)
            coding_mode = get_bits1(gb);

        for (b = 0; b < (num_bands + 1) * 4; b++) {
            int coded_components;

            if (band_flags[b >> 2] == 0)
                continue;

            coded_components = get_bits(gb, 3);

            for (c = 0; c < coded_components; c++) {
                TonalComponent *cmp = &components[component_count];
                int sf_index, coded_values, max_coded_values;
                float scale_factor;

                sf_index = get_bits(gb, 6);
                if (component_count >= 64)
                    return AVERROR_INVALIDDATA;

                cmp->pos = b * 64 + get_bits(gb, 6);

                max_coded_values = SAMPLES_PER_FRAME - cmp->pos;
                coded_values     = coded_values_per_component + 1;
                coded_values     = FFMIN(max_coded_values, coded_values);

                scale_factor = ff_atrac_sf_table[sf_index] *
                               inv_max_quant[quant_step_index];

                read_quant_spectral_coeffs(gb, quant_step_index, coding_mode,
                                           mantissa, coded_values);

                cmp->num_coefs = coded_values;

                /* inverse quant */
                for (m = 0; m < coded_values; m++)
                    cmp->coef[m] = mantissa[m] * scale_factor;

                component_count++;
            }
        }
    }

    return component_count;
}

/*
 * Decode gain parameters for the coded bands
 *
 * @param block      the gainblock for the current band
 * @param num_bands  amount of coded bands
 */
static int decode_gain_control(GetBitContext *gb, GainBlock *block,
                               int num_bands)
{
    int i, cf, num_data;
    int *level, *loc;

    GainInfo *gain = block->g_block;

    for (i = 0; i <= num_bands; i++) {
        num_data              = get_bits(gb, 3);
        gain[i].num_gain_data = num_data;
        level                 = gain[i].lev_code;
        loc                   = gain[i].loc_code;

        for (cf = 0; cf < gain[i].num_gain_data; cf++) {
            level[cf] = get_bits(gb, 4);
            loc  [cf] = get_bits(gb, 5);
            if (cf && loc[cf] <= loc[cf - 1])
                return AVERROR_INVALIDDATA;
        }
    }

    /* Clear the unused blocks. */
    for (; i < 4 ; i++)
        gain[i].num_gain_data = 0;

    return 0;
}

/*
 * Apply gain parameters and perform the MDCT overlapping part
 *
 * @param input   input buffer
 * @param prev    previous buffer to perform overlap against
 * @param output  output buffer
 * @param gain1   current band gain info
 * @param gain2   next band gain info
 */
static void gain_compensate_and_overlap(float *input, float *prev,
                                        float *output, GainInfo *gain1,
                                        GainInfo *gain2)
{
    float g1, g2, gain_inc;
    int i, j, num_data, start_loc, end_loc;


    if (gain2->num_gain_data == 0)
        g1 = 1.0;
    else
        g1 = gain_tab1[gain2->lev_code[0]];

    if (gain1->num_gain_data == 0) {
        for (i = 0; i < 256; i++)
            output[i] = input[i] * g1 + prev[i];
    } else {
        num_data = gain1->num_gain_data;
        gain1->loc_code[num_data] = 32;
        gain1->lev_code[num_data] = 4;

        for (i = 0, j = 0; i < num_data; i++) {
            start_loc = gain1->loc_code[i] * 8;
            end_loc   = start_loc + 8;

            g2       = gain_tab1[gain1->lev_code[i]];
            gain_inc = gain_tab2[gain1->lev_code[i + 1] -
                                 gain1->lev_code[i    ] + 15];

            /* interpolate */
            for (; j < start_loc; j++)
                output[j] = (input[j] * g1 + prev[j]) * g2;

            /* interpolation is done over eight samples */
            for (; j < end_loc; j++) {
                output[j] = (input[j] * g1 + prev[j]) * g2;
                g2 *= gain_inc;
            }
        }

        for (; j < 256; j++)
            output[j] = input[j] * g1 + prev[j];
    }

    /* Delay for the overlapping part. */
    memcpy(prev, &input[256], 256 * sizeof(float));
}

/*
 * Combine the tonal band spectrum and regular band spectrum
 *
 * @param spectrum        output spectrum buffer
 * @param num_components  number of tonal components
 * @param components      tonal components for this band
 * @return                position of the last tonal coefficient
 */
static int add_tonal_components(float *spectrum, int num_components,
                                TonalComponent *components)
{
    int i, j, last_pos = -1;
    float *input, *output;

    for (i = 0; i < num_components; i++) {
        last_pos = FFMAX(components[i].pos + components[i].num_coefs, last_pos);
        input    = components[i].coef;
        output   = &spectrum[components[i].pos];

        for (j = 0; j < components[i].num_coefs; j++)
            output[i] += input[i];
    }

    return last_pos;
}

#define INTERPOLATE(old, new, nsample) \
    ((old) + (nsample) * 0.125 * ((new) - (old)))

static void reverse_matrixing(float *su1, float *su2, int *prev_code,
                              int *curr_code)
{
    int i, nsample, band;
    float mc1_l, mc1_r, mc2_l, mc2_r;

    for (i = 0, band = 0; band < 4 * 256; band += 256, i++) {
        int s1 = prev_code[i];
        int s2 = curr_code[i];
        nsample = band;

        if (s1 != s2) {
            /* Selector value changed, interpolation needed. */
            mc1_l = matrix_coeffs[s1 * 2    ];
            mc1_r = matrix_coeffs[s1 * 2 + 1];
            mc2_l = matrix_coeffs[s2 * 2    ];
            mc2_r = matrix_coeffs[s2 * 2 + 1];

            /* Interpolation is done over the first eight samples. */
            for (; nsample < band + 8; nsample++) {
                float c1 = su1[nsample];
                float c2 = su2[nsample];
                c2 = c1 * INTERPOLATE(mc1_l, mc2_l, nsample - band) +
                     c2 * INTERPOLATE(mc1_r, mc2_r, nsample - band);
                su1[nsample] = c2;
                su2[nsample] = c1 * 2.0 - c2;
            }
        }

        /* Apply the matrix without interpolation. */
        switch (s2) {
<<<<<<< HEAD
            case 0:     /* M/S decoding */
                for (; nsample < 256; nsample++) {
                    c1 = su1[band+nsample];
                    c2 = su2[band+nsample];
                    su1[band+nsample] = c2 * 2.0;
                    su2[band+nsample] = (c1 - c2) * 2.0;
                }
                break;

            case 1:
                for (; nsample < 256; nsample++) {
                    c1 = su1[band+nsample];
                    c2 = su2[band+nsample];
                    su1[band+nsample] = (c1 + c2) * 2.0;
                    su2[band+nsample] = c2 * -2.0;
                }
                break;
            case 2:
            case 3:
                for (; nsample < 256; nsample++) {
                    c1 = su1[band+nsample];
                    c2 = su2[band+nsample];
                    su1[band+nsample] = c1 + c2;
                    su2[band+nsample] = c1 - c2;
                }
                break;
            default:
                av_assert1(0);
=======
        case 0:     /* M/S decoding */
            for (; nsample < band + 256; nsample++) {
                float c1 = su1[nsample];
                float c2 = su2[nsample];
                su1[nsample] =  c2       * 2.0;
                su2[nsample] = (c1 - c2) * 2.0;
            }
            break;
        case 1:
            for (; nsample < band + 256; nsample++) {
                float c1 = su1[nsample];
                float c2 = su2[nsample];
                su1[nsample] = (c1 + c2) *  2.0;
                su2[nsample] =  c2       * -2.0;
            }
            break;
        case 2:
        case 3:
            for (; nsample < band + 256; nsample++) {
                float c1 = su1[nsample];
                float c2 = su2[nsample];
                su1[nsample] = c1 + c2;
                su2[nsample] = c1 - c2;
            }
            break;
        default:
            assert(0);
>>>>>>> 5ac673b5
        }
    }
}

static void get_channel_weights(int index, int flag, float ch[2])
{
    if (index == 7) {
        ch[0] = 1.0;
        ch[1] = 1.0;
    } else {
        ch[0] = (index & 7) / 7.0;
        ch[1] = sqrt(2 - ch[0] * ch[0]);
        if (flag)
            FFSWAP(float, ch[0], ch[1]);
    }
}

static void channel_weighting(float *su1, float *su2, int *p3)
{
    int band, nsample;
    /* w[x][y] y=0 is left y=1 is right */
    float w[2][2];

    if (p3[1] != 7 || p3[3] != 7) {
        get_channel_weights(p3[1], p3[0], w[0]);
        get_channel_weights(p3[3], p3[2], w[1]);

        for (band = 256; band < 4 * 256; band += 256) {
            for (nsample = band; nsample < band + 8; nsample++) {
                su1[nsample] *= INTERPOLATE(w[0][0], w[0][1], nsample - band);
                su2[nsample] *= INTERPOLATE(w[1][0], w[1][1], nsample - band);
            }
            for(; nsample < band + 256; nsample++) {
                su1[nsample] *= w[1][0];
                su2[nsample] *= w[1][1];
            }
        }
    }
}

/*
 * Decode a Sound Unit
 *
 * @param snd           the channel unit to be used
 * @param output        the decoded samples before IQMF in float representation
 * @param channel_num   channel number
 * @param coding_mode   the coding mode (JOINT_STEREO or regular stereo/mono)
 */
static int decode_channel_sound_unit(ATRAC3Context *q, GetBitContext *gb,
                                     ChannelUnit *snd, float *output,
                                     int channel_num, int coding_mode)
{
    int band, ret, num_subbands, last_tonal, num_bands;
    GainBlock *gain1 = &snd->gain_block[    snd->gc_blk_switch];
    GainBlock *gain2 = &snd->gain_block[1 - snd->gc_blk_switch];

    if (coding_mode == JOINT_STEREO && channel_num == 1) {
        if (get_bits(gb, 2) != 3) {
            av_log(NULL,AV_LOG_ERROR,"JS mono Sound Unit id != 3.\n");
            return AVERROR_INVALIDDATA;
        }
    } else {
        if (get_bits(gb, 6) != 0x28) {
            av_log(NULL,AV_LOG_ERROR,"Sound Unit id != 0x28.\n");
            return AVERROR_INVALIDDATA;
        }
    }

    /* number of coded QMF bands */
    snd->bands_coded = get_bits(gb, 2);

    ret = decode_gain_control(gb, gain2, snd->bands_coded);
    if (ret)
        return ret;

    snd->num_components = decode_tonal_components(gb, snd->components,
                                                  snd->bands_coded);
    if (snd->num_components == -1)
        return -1;

    num_subbands = decode_spectrum(gb, snd->spectrum);

    /* Merge the decoded spectrum and tonal components. */
    last_tonal = add_tonal_components(snd->spectrum, snd->num_components,
                                      snd->components);


    /* calculate number of used MLT/QMF bands according to the amount of coded
       spectral lines */
    num_bands = (subband_tab[num_subbands] - 1) >> 8;
    if (last_tonal >= 0)
        num_bands = FFMAX((last_tonal + 256) >> 8, num_bands);


    /* Reconstruct time domain samples. */
    for (band = 0; band < 4; band++) {
        /* Perform the IMDCT step without overlapping. */
        if (band <= num_bands)
            imlt(q, &snd->spectrum[band * 256], snd->imdct_buf, band & 1);
        else
            memset(snd->imdct_buf, 0, 512 * sizeof(float));

        /* gain compensation and overlapping */
        gain_compensate_and_overlap(snd->imdct_buf,
                                    &snd->prev_frame[band * 256],
                                    &output[band * 256],
                                    &gain1->g_block[band],
                                    &gain2->g_block[band]);
    }

    /* Swap the gain control buffers for the next frame. */
    snd->gc_blk_switch ^= 1;

    return 0;
}

static int decode_frame(AVCodecContext *avctx, const uint8_t *databuf,
                        float **out_samples)
{
    ATRAC3Context *q = avctx->priv_data;
    int ret, i;
    uint8_t *ptr1;

    if (q->coding_mode == JOINT_STEREO) {
        /* channel coupling mode */
        /* decode Sound Unit 1 */
        init_get_bits(&q->gb,databuf,q->bits_per_frame);

        ret = decode_channel_sound_unit(q, &q->gb, q->units, out_samples[0], 0,
                                        JOINT_STEREO);
        if (ret != 0)
            return ret;

        /* Framedata of the su2 in the joint-stereo mode is encoded in
         * reverse byte order so we need to swap it first. */
        if (databuf == q->decoded_bytes_buffer) {
            uint8_t *ptr2 = q->decoded_bytes_buffer + q->bytes_per_frame - 1;
            ptr1          = q->decoded_bytes_buffer;
            for (i = 0; i < q->bytes_per_frame / 2; i++, ptr1++, ptr2--)
                FFSWAP(uint8_t, *ptr1, *ptr2);
        } else {
            const uint8_t *ptr2 = databuf + q->bytes_per_frame - 1;
            for (i = 0; i < q->bytes_per_frame; i++)
                q->decoded_bytes_buffer[i] = *ptr2--;
        }

        /* Skip the sync codes (0xF8). */
        ptr1 = q->decoded_bytes_buffer;
        for (i = 4; *ptr1 == 0xF8; i++, ptr1++) {
            if (i >= q->bytes_per_frame)
                return AVERROR_INVALIDDATA;
        }


        /* set the bitstream reader at the start of the second Sound Unit*/
        init_get_bits(&q->gb, ptr1, q->bits_per_frame);

        /* Fill the Weighting coeffs delay buffer */
        memmove(q->weighting_delay, &q->weighting_delay[2], 4 * sizeof(int));
        q->weighting_delay[4] = get_bits1(&q->gb);
        q->weighting_delay[5] = get_bits(&q->gb, 3);

        for (i = 0; i < 4; i++) {
            q->matrix_coeff_index_prev[i] = q->matrix_coeff_index_now[i];
            q->matrix_coeff_index_now[i]  = q->matrix_coeff_index_next[i];
            q->matrix_coeff_index_next[i] = get_bits(&q->gb, 2);
        }

        /* Decode Sound Unit 2. */
        ret = decode_channel_sound_unit(q, &q->gb, &q->units[1],
                                        out_samples[1], 1, JOINT_STEREO);
        if (ret != 0)
            return ret;

        /* Reconstruct the channel coefficients. */
        reverse_matrixing(out_samples[0], out_samples[1],
                          q->matrix_coeff_index_prev,
                          q->matrix_coeff_index_now);

        channel_weighting(out_samples[0], out_samples[1], q->weighting_delay);
    } else {
        /* normal stereo mode or mono */
        /* Decode the channel sound units. */
        for (i = 0; i < avctx->channels; i++) {
            /* Set the bitstream reader at the start of a channel sound unit. */
            init_get_bits(&q->gb,
                          databuf + i * q->bytes_per_frame / avctx->channels,
                          q->bits_per_frame / avctx->channels);

            ret = decode_channel_sound_unit(q, &q->gb, &q->units[i],
                                            out_samples[i], i, q->coding_mode);
            if (ret != 0)
                return ret;
        }
    }

    /* Apply the iQMF synthesis filter. */
    for (i = 0; i < avctx->channels; i++) {
        float *p1 = out_samples[i];
        float *p2 = p1 + 256;
        float *p3 = p2 + 256;
        float *p4 = p3 + 256;
        ff_atrac_iqmf(p1, p2, 256, p1, q->units[i].delay_buf1, q->temp_buf);
        ff_atrac_iqmf(p4, p3, 256, p3, q->units[i].delay_buf2, q->temp_buf);
        ff_atrac_iqmf(p1, p3, 512, p1, q->units[i].delay_buf3, q->temp_buf);
    }

    return 0;
}

static int atrac3_decode_frame(AVCodecContext *avctx, void *data,
                               int *got_frame_ptr, AVPacket *avpkt)
{
    const uint8_t *buf = avpkt->data;
    int buf_size = avpkt->size;
    ATRAC3Context *q = avctx->priv_data;
    int ret;
    const uint8_t *databuf;

    if (buf_size < avctx->block_align) {
        av_log(avctx, AV_LOG_ERROR,
               "Frame too small (%d bytes). Truncated file?\n", buf_size);
        return AVERROR_INVALIDDATA;
    }

    /* get output buffer */
    q->frame.nb_samples = SAMPLES_PER_FRAME;
    if ((ret = avctx->get_buffer(avctx, &q->frame)) < 0) {
        av_log(avctx, AV_LOG_ERROR, "get_buffer() failed\n");
        return ret;
    }

    /* Check if we need to descramble and what buffer to pass on. */
    if (q->scrambled_stream) {
        decode_bytes(buf, q->decoded_bytes_buffer, avctx->block_align);
        databuf = q->decoded_bytes_buffer;
    } else {
        databuf = buf;
    }

    ret = decode_frame(avctx, databuf, (float **)q->frame.extended_data);
    if (ret) {
        av_log(NULL, AV_LOG_ERROR, "Frame decoding error!\n");
        return ret;
    }

    *got_frame_ptr   = 1;
    *(AVFrame *)data = q->frame;

    return avctx->block_align;
}

static av_cold int atrac3_decode_init(AVCodecContext *avctx)
{
    int i, ret;
    const uint8_t *edata_ptr = avctx->extradata;
    ATRAC3Context *q = avctx->priv_data;
    static VLC_TYPE atrac3_vlc_table[4096][2];
    static int vlcs_initialized = 0;

    /* Take data from the AVCodecContext (RM container). */
    q->sample_rate     = avctx->sample_rate;
    q->bit_rate        = avctx->bit_rate;
    q->bits_per_frame  = avctx->block_align * 8;
    q->bytes_per_frame = avctx->block_align;

    if (avctx->channels <= 0 || avctx->channels > 2) {
        av_log(avctx, AV_LOG_ERROR, "Channel configuration error!\n");
        return AVERROR(EINVAL);
    }

    /* Take care of the codec-specific extradata. */
    if (avctx->extradata_size == 14) {
        /* Parse the extradata, WAV format */
        av_log(avctx, AV_LOG_DEBUG, "[0-1] %d\n",
               bytestream_get_le16(&edata_ptr));  // Unknown value always 1
        q->samples_per_channel = bytestream_get_le32(&edata_ptr);
        q->coding_mode = bytestream_get_le16(&edata_ptr);
        av_log(avctx, AV_LOG_DEBUG,"[8-9] %d\n",
               bytestream_get_le16(&edata_ptr));  //Dupe of coding mode
        q->frame_factor = bytestream_get_le16(&edata_ptr);  // Unknown always 1
        av_log(avctx, AV_LOG_DEBUG,"[12-13] %d\n",
               bytestream_get_le16(&edata_ptr));  // Unknown always 0

        /* setup */
        q->samples_per_frame = SAMPLES_PER_FRAME * avctx->channels;
        q->version           = 4;
        q->delay             = 0x88E;
        q->coding_mode       = q->coding_mode ? JOINT_STEREO : STEREO;
        q->scrambled_stream  = 0;

        if (q->bytes_per_frame !=  96 * avctx->channels * q->frame_factor &&
            q->bytes_per_frame != 152 * avctx->channels * q->frame_factor &&
            q->bytes_per_frame != 192 * avctx->channels * q->frame_factor) {
            av_log(avctx, AV_LOG_ERROR, "Unknown frame/channel/frame_factor "
                   "configuration %d/%d/%d\n", q->bytes_per_frame,
                   avctx->channels, q->frame_factor);
            return AVERROR_INVALIDDATA;
        }
    } else if (avctx->extradata_size == 10) {
        /* Parse the extradata, RM format. */
        q->version             = bytestream_get_be32(&edata_ptr);
        q->samples_per_frame   = bytestream_get_be16(&edata_ptr);
        q->delay               = bytestream_get_be16(&edata_ptr);
        q->coding_mode         = bytestream_get_be16(&edata_ptr);
        q->samples_per_channel = q->samples_per_frame / avctx->channels;
        q->scrambled_stream    = 1;

    } else {
        av_log(NULL, AV_LOG_ERROR, "Unknown extradata size %d.\n",
               avctx->extradata_size);
    }

    /* Check the extradata */

    if (q->version != 4) {
        av_log(avctx, AV_LOG_ERROR, "Version %d != 4.\n", q->version);
        return AVERROR_INVALIDDATA;
    }

    if (q->samples_per_frame != SAMPLES_PER_FRAME &&
        q->samples_per_frame != SAMPLES_PER_FRAME * 2) {
        av_log(avctx, AV_LOG_ERROR, "Unknown amount of samples per frame %d.\n",
               q->samples_per_frame);
        return AVERROR_INVALIDDATA;
    }

    if (q->delay != 0x88E) {
        av_log(avctx, AV_LOG_ERROR, "Unknown amount of delay %x != 0x88E.\n",
               q->delay);
        return AVERROR_INVALIDDATA;
    }

    if (q->coding_mode == STEREO)
        av_log(avctx, AV_LOG_DEBUG, "Normal stereo detected.\n");
    else if (q->coding_mode == JOINT_STEREO)
        av_log(avctx, AV_LOG_DEBUG, "Joint stereo detected.\n");
    else {
        av_log(avctx, AV_LOG_ERROR, "Unknown channel coding mode %x!\n",
               q->coding_mode);
        return AVERROR_INVALIDDATA;
    }

    if (avctx->block_align >= UINT_MAX / 2)
        return AVERROR(EINVAL);

    q->decoded_bytes_buffer = av_mallocz(avctx->block_align +
                                         (4 - avctx->block_align % 4) +
                                         FF_INPUT_BUFFER_PADDING_SIZE);
    if (q->decoded_bytes_buffer == NULL)
        return AVERROR(ENOMEM);


    /* Initialize the VLC tables. */
    if (!vlcs_initialized) {
        for (i = 0; i < 7; i++) {
            spectral_coeff_tab[i].table = &atrac3_vlc_table[atrac3_vlc_offs[i]];
            spectral_coeff_tab[i].table_allocated = atrac3_vlc_offs[i + 1] -
                                                    atrac3_vlc_offs[i    ];
            init_vlc(&spectral_coeff_tab[i], 9, huff_tab_sizes[i],
                     huff_bits[i], 1, 1,
                     huff_codes[i], 1, 1, INIT_VLC_USE_NEW_STATIC);
        }
        vlcs_initialized = 1;
    }

    avctx->sample_fmt = AV_SAMPLE_FMT_FLTP;

    if ((ret = init_atrac3_transforms(q))) {
        av_log(avctx, AV_LOG_ERROR, "Error initializing MDCT\n");
        av_freep(&q->decoded_bytes_buffer);
        return ret;
    }

    ff_atrac_generate_tables();

<<<<<<< HEAD
    /* Generate gain tables. */
    for (i=0 ; i<16 ; i++)
        gain_tab1[i] = exp2f (4 - i);

    for (i=-15 ; i<16 ; i++)
        gain_tab2[i+15] = exp2f (i * -0.125);
=======
    /* Generate gain tables */
    for (i = 0; i < 16; i++)
        gain_tab1[i] = powf(2.0, (4 - i));

    for (i = -15; i < 16; i++)
        gain_tab2[i + 15] = powf(2.0, i * -0.125);
>>>>>>> 5ac673b5

    /* init the joint-stereo decoding data */
    q->weighting_delay[0] = 0;
    q->weighting_delay[1] = 7;
    q->weighting_delay[2] = 0;
    q->weighting_delay[3] = 7;
    q->weighting_delay[4] = 0;
    q->weighting_delay[5] = 7;

    for (i = 0; i < 4; i++) {
        q->matrix_coeff_index_prev[i] = 3;
        q->matrix_coeff_index_now[i]  = 3;
        q->matrix_coeff_index_next[i] = 3;
    }

    avpriv_float_dsp_init(&q->fdsp, avctx->flags & CODEC_FLAG_BITEXACT);
    ff_fmt_convert_init(&q->fmt_conv, avctx);

    q->units = av_mallocz(sizeof(ChannelUnit) * avctx->channels);
    if (!q->units) {
        atrac3_decode_close(avctx);
        return AVERROR(ENOMEM);
    }

    avcodec_get_frame_defaults(&q->frame);
    avctx->coded_frame = &q->frame;

    return 0;
}

AVCodec ff_atrac3_decoder = {
    .name             = "atrac3",
    .type             = AVMEDIA_TYPE_AUDIO,
    .id               = AV_CODEC_ID_ATRAC3,
    .priv_data_size   = sizeof(ATRAC3Context),
    .init             = atrac3_decode_init,
    .close            = atrac3_decode_close,
    .decode           = atrac3_decode_frame,
    .capabilities     = CODEC_CAP_SUBFRAMES | CODEC_CAP_DR1,
    .long_name        = NULL_IF_CONFIG_SMALL("Atrac 3 (Adaptive TRansform Acoustic Coding 3)"),
    .sample_fmts      = (const enum AVSampleFormat[]) { AV_SAMPLE_FMT_FLTP,
                                                        AV_SAMPLE_FMT_NONE },
};<|MERGE_RESOLUTION|>--- conflicted
+++ resolved
@@ -573,36 +573,6 @@
 
         /* Apply the matrix without interpolation. */
         switch (s2) {
-<<<<<<< HEAD
-            case 0:     /* M/S decoding */
-                for (; nsample < 256; nsample++) {
-                    c1 = su1[band+nsample];
-                    c2 = su2[band+nsample];
-                    su1[band+nsample] = c2 * 2.0;
-                    su2[band+nsample] = (c1 - c2) * 2.0;
-                }
-                break;
-
-            case 1:
-                for (; nsample < 256; nsample++) {
-                    c1 = su1[band+nsample];
-                    c2 = su2[band+nsample];
-                    su1[band+nsample] = (c1 + c2) * 2.0;
-                    su2[band+nsample] = c2 * -2.0;
-                }
-                break;
-            case 2:
-            case 3:
-                for (; nsample < 256; nsample++) {
-                    c1 = su1[band+nsample];
-                    c2 = su2[band+nsample];
-                    su1[band+nsample] = c1 + c2;
-                    su2[band+nsample] = c1 - c2;
-                }
-                break;
-            default:
-                av_assert1(0);
-=======
         case 0:     /* M/S decoding */
             for (; nsample < band + 256; nsample++) {
                 float c1 = su1[nsample];
@@ -629,8 +599,7 @@
             }
             break;
         default:
-            assert(0);
->>>>>>> 5ac673b5
+            av_assert1(0);
         }
     }
 }
@@ -1007,21 +976,12 @@
 
     ff_atrac_generate_tables();
 
-<<<<<<< HEAD
-    /* Generate gain tables. */
-    for (i=0 ; i<16 ; i++)
-        gain_tab1[i] = exp2f (4 - i);
-
-    for (i=-15 ; i<16 ; i++)
-        gain_tab2[i+15] = exp2f (i * -0.125);
-=======
     /* Generate gain tables */
     for (i = 0; i < 16; i++)
-        gain_tab1[i] = powf(2.0, (4 - i));
+        gain_tab1[i] = exp2f (4 - i);
 
     for (i = -15; i < 16; i++)
-        gain_tab2[i + 15] = powf(2.0, i * -0.125);
->>>>>>> 5ac673b5
+        gain_tab2[i + 15] = exp2f (i * -0.125);
 
     /* init the joint-stereo decoding data */
     q->weighting_delay[0] = 0;
