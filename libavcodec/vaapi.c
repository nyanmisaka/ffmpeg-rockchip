--- conflicted
+++ resolved
@@ -21,12 +21,8 @@
  * Foundation, Inc., 51 Franklin Street, Fifth Floor, Boston, MA 02110-1301 USA
  */
 
-<<<<<<< HEAD
 #include "libavutil/log.h"
-=======
-#include "h264.h"
 #include "mpegvideo.h"
->>>>>>> e60a6e75
 #include "vaapi_internal.h"
 
 /**
