--- conflicted
+++ resolved
@@ -75,23 +75,12 @@
 # GCC inline assembly optimizations
 # subsystems
 MMX-OBJS-$(CONFIG_FDCTDSP)             += x86/fdct.o
-<<<<<<< HEAD
 MMX-OBJS-$(CONFIG_IDCTDSP)             += x86/simple_idct.o
+MMX-OBJS-$(CONFIG_VC1DSP)              += x86/vc1dsp_mmx.o
 
 # decoders/encoders
 MMX-OBJS-$(CONFIG_SNOW_DECODER)        += x86/snowdsp.o
 MMX-OBJS-$(CONFIG_SNOW_ENCODER)        += x86/snowdsp.o
-MMX-OBJS-$(CONFIG_VC1_DECODER)         += x86/vc1dsp_mmx.o
-=======
-MMX-OBJS-$(CONFIG_IDCTDSP)             += x86/idctdsp_mmx.o             \
-                                          x86/simple_idct.o
-MMX-OBJS-$(CONFIG_QPELDSP)             += x86/fpel_mmx.o
-MMX-OBJS-$(CONFIG_VC1DSP)              += x86/vc1dsp_mmx.o
-
-# decoders/encoders
-MMX-OBJS-$(CONFIG_MPEG4_DECODER)       += x86/xvididct_mmx.o            \
-                                          x86/xvididct_sse2.o
->>>>>>> 15a24614
 
 # subsystems
 YASM-OBJS-$(CONFIG_AC3DSP)             += x86/ac3dsp.o
@@ -131,11 +120,8 @@
                                           x86/fpel.o                    \
                                           x86/qpel.o
 YASM-OBJS-$(CONFIG_RV34DSP)            += x86/rv34dsp.o
-<<<<<<< HEAD
+YASM-OBJS-$(CONFIG_VC1DSP)             += x86/vc1dsp.o
 YASM-OBJS-$(CONFIG_IDCTDSP)            += x86/simple_idct10.o
-=======
-YASM-OBJS-$(CONFIG_VC1DSP)             += x86/vc1dsp.o
->>>>>>> 15a24614
 YASM-OBJS-$(CONFIG_VIDEODSP)           += x86/videodsp.o
 YASM-OBJS-$(CONFIG_VP3DSP)             += x86/vp3dsp.o
 YASM-OBJS-$(CONFIG_VP8DSP)             += x86/vp8dsp.o                  \
@@ -174,11 +160,7 @@
 YASM-OBJS-$(CONFIG_TRUEHD_DECODER)     += x86/mlpdsp.o
 YASM-OBJS-$(CONFIG_TTA_DECODER)        += x86/ttadsp.o
 YASM-OBJS-$(CONFIG_V210_ENCODER)       += x86/v210enc.o
-<<<<<<< HEAD
 YASM-OBJS-$(CONFIG_V210_DECODER)       += x86/v210.o
-YASM-OBJS-$(CONFIG_VC1_DECODER)        += x86/vc1dsp.o
-=======
->>>>>>> 15a24614
 YASM-OBJS-$(CONFIG_VORBIS_DECODER)     += x86/vorbisdsp.o
 YASM-OBJS-$(CONFIG_VP6_DECODER)        += x86/vp6dsp.o
 YASM-OBJS-$(CONFIG_VP9_DECODER)        += x86/vp9intrapred.o            \
