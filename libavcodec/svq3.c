/*
 * Copyright (c) 2003 The FFmpeg Project
 *
 * This file is part of FFmpeg.
 *
 * FFmpeg is free software; you can redistribute it and/or
 * modify it under the terms of the GNU Lesser General Public
 * License as published by the Free Software Foundation; either
 * version 2.1 of the License, or (at your option) any later version.
 *
 * FFmpeg is distributed in the hope that it will be useful,
 * but WITHOUT ANY WARRANTY; without even the implied warranty of
 * MERCHANTABILITY or FITNESS FOR A PARTICULAR PURPOSE.  See the GNU
 * Lesser General Public License for more details.
 *
 * You should have received a copy of the GNU Lesser General Public
 * License along with FFmpeg; if not, write to the Free Software
 * Foundation, Inc., 51 Franklin Street, Fifth Floor, Boston, MA 02110-1301 USA
 */

/*
 * How to use this decoder:
 * SVQ3 data is transported within Apple Quicktime files. Quicktime files
 * have stsd atoms to describe media trak properties. A stsd atom for a
 * video trak contains 1 or more ImageDescription atoms. These atoms begin
 * with the 4-byte length of the atom followed by the codec fourcc. Some
 * decoders need information in this atom to operate correctly. Such
 * is the case with SVQ3. In order to get the best use out of this decoder,
 * the calling app must make the SVQ3 ImageDescription atom available
 * via the AVCodecContext's extradata[_size] field:
 *
 * AVCodecContext.extradata = pointer to ImageDescription, first characters
 * are expected to be 'S', 'V', 'Q', and '3', NOT the 4-byte atom length
 * AVCodecContext.extradata_size = size of ImageDescription atom memory
 * buffer (which will be the same as the ImageDescription atom size field
 * from the QT file, minus 4 bytes since the length is missing)
 *
 * You will know you have these parameters passed correctly when the decoder
 * correctly decodes this file:
 *  http://samples.mplayerhq.hu/V-codecs/SVQ3/Vertical400kbit.sorenson3.mov
 */

#include <inttypes.h>

#include "libavutil/attributes.h"
#include "internal.h"
#include "avcodec.h"
#include "mpegutils.h"
#include "h264.h"

#include "h264data.h" // FIXME FIXME FIXME

#include "h264_mvpred.h"
#include "golomb.h"
#include "hpeldsp.h"
#include "rectangle.h"
#include "tpeldsp.h"
#include "vdpau_internal.h"

#if CONFIG_ZLIB
#include <zlib.h>
#endif

#include "svq1.h"
#include "svq3.h"

/**
 * @file
 * svq3 decoder.
 */

typedef struct SVQ3Context {
    H264Context h;
    HpelDSPContext hdsp;
    TpelDSPContext tdsp;
    H264Picture *cur_pic;
    H264Picture *next_pic;
    H264Picture *last_pic;
    int halfpel_flag;
    int thirdpel_flag;
    int unknown_flag;
    int next_slice_index;
    uint32_t watermark_key;
    uint8_t *buf;
    int buf_size;
    int adaptive_quant;
    int next_p_frame_damaged;
    int h_edge_pos;
    int v_edge_pos;
    int last_frame_output;
} SVQ3Context;

#define FULLPEL_MODE  1
#define HALFPEL_MODE  2
#define THIRDPEL_MODE 3
#define PREDICT_MODE  4

/* dual scan (from some older h264 draft)
 * o-->o-->o   o
 *         |  /|
 * o   o   o / o
 * | / |   |/  |
 * o   o   o   o
 *   /
 * o-->o-->o-->o
 */
static const uint8_t svq3_scan[16] = {
    0 + 0 * 4, 1 + 0 * 4, 2 + 0 * 4, 2 + 1 * 4,
    2 + 2 * 4, 3 + 0 * 4, 3 + 1 * 4, 3 + 2 * 4,
    0 + 1 * 4, 0 + 2 * 4, 1 + 1 * 4, 1 + 2 * 4,
    0 + 3 * 4, 1 + 3 * 4, 2 + 3 * 4, 3 + 3 * 4,
};

static const uint8_t luma_dc_zigzag_scan[16] = {
    0 * 16 + 0 * 64, 1 * 16 + 0 * 64, 2 * 16 + 0 * 64, 0 * 16 + 2 * 64,
    3 * 16 + 0 * 64, 0 * 16 + 1 * 64, 1 * 16 + 1 * 64, 2 * 16 + 1 * 64,
    1 * 16 + 2 * 64, 2 * 16 + 2 * 64, 3 * 16 + 2 * 64, 0 * 16 + 3 * 64,
    3 * 16 + 1 * 64, 1 * 16 + 3 * 64, 2 * 16 + 3 * 64, 3 * 16 + 3 * 64,
};

static const uint8_t svq3_pred_0[25][2] = {
    { 0, 0 },
    { 1, 0 }, { 0, 1 },
    { 0, 2 }, { 1, 1 }, { 2, 0 },
    { 3, 0 }, { 2, 1 }, { 1, 2 }, { 0, 3 },
    { 0, 4 }, { 1, 3 }, { 2, 2 }, { 3, 1 }, { 4, 0 },
    { 4, 1 }, { 3, 2 }, { 2, 3 }, { 1, 4 },
    { 2, 4 }, { 3, 3 }, { 4, 2 },
    { 4, 3 }, { 3, 4 },
    { 4, 4 }
};

static const int8_t svq3_pred_1[6][6][5] = {
    { { 2, -1, -1, -1, -1 }, { 2, 1, -1, -1, -1 }, { 1, 2, -1, -1, -1 },
      { 2,  1, -1, -1, -1 }, { 1, 2, -1, -1, -1 }, { 1, 2, -1, -1, -1 } },
    { { 0,  2, -1, -1, -1 }, { 0, 2,  1,  4,  3 }, { 0, 1,  2,  4,  3 },
      { 0,  2,  1,  4,  3 }, { 2, 0,  1,  3,  4 }, { 0, 4,  2,  1,  3 } },
    { { 2,  0, -1, -1, -1 }, { 2, 1,  0,  4,  3 }, { 1, 2,  4,  0,  3 },
      { 2,  1,  0,  4,  3 }, { 2, 1,  4,  3,  0 }, { 1, 2,  4,  0,  3 } },
    { { 2,  0, -1, -1, -1 }, { 2, 0,  1,  4,  3 }, { 1, 2,  0,  4,  3 },
      { 2,  1,  0,  4,  3 }, { 2, 1,  3,  4,  0 }, { 2, 4,  1,  0,  3 } },
    { { 0,  2, -1, -1, -1 }, { 0, 2,  1,  3,  4 }, { 1, 2,  3,  0,  4 },
      { 2,  0,  1,  3,  4 }, { 2, 1,  3,  0,  4 }, { 2, 0,  4,  3,  1 } },
    { { 0,  2, -1, -1, -1 }, { 0, 2,  4,  1,  3 }, { 1, 4,  2,  0,  3 },
      { 4,  2,  0,  1,  3 }, { 2, 0,  1,  4,  3 }, { 4, 2,  1,  0,  3 } },
};

static const struct {
    uint8_t run;
    uint8_t level;
} svq3_dct_tables[2][16] = {
    { { 0, 0 }, { 0, 1 }, { 1, 1 }, { 2, 1 }, { 0, 2 }, { 3, 1 }, { 4, 1 }, { 5, 1 },
      { 0, 3 }, { 1, 2 }, { 2, 2 }, { 6, 1 }, { 7, 1 }, { 8, 1 }, { 9, 1 }, { 0, 4 } },
    { { 0, 0 }, { 0, 1 }, { 1, 1 }, { 0, 2 }, { 2, 1 }, { 0, 3 }, { 0, 4 }, { 0, 5 },
      { 3, 1 }, { 4, 1 }, { 1, 2 }, { 1, 3 }, { 0, 6 }, { 0, 7 }, { 0, 8 }, { 0, 9 } }
};

static const uint32_t svq3_dequant_coeff[32] = {
     3881,  4351,  4890,  5481,   6154,   6914,   7761,   8718,
     9781, 10987, 12339, 13828,  15523,  17435,  19561,  21873,
    24552, 27656, 30847, 34870,  38807,  43747,  49103,  54683,
    61694, 68745, 77615, 89113, 100253, 109366, 126635, 141533
};

static int svq3_decode_end(AVCodecContext *avctx);

void ff_svq3_luma_dc_dequant_idct_c(int16_t *output, int16_t *input, int qp)
{
    const int qmul = svq3_dequant_coeff[qp];
#define stride 16
    int i;
    int temp[16];
    static const uint8_t x_offset[4] = { 0, 1 * stride, 4 * stride, 5 * stride };

    for (i = 0; i < 4; i++) {
        const int z0 = 13 * (input[4 * i + 0] +      input[4 * i + 2]);
        const int z1 = 13 * (input[4 * i + 0] -      input[4 * i + 2]);
        const int z2 =  7 *  input[4 * i + 1] - 17 * input[4 * i + 3];
        const int z3 = 17 *  input[4 * i + 1] +  7 * input[4 * i + 3];

        temp[4 * i + 0] = z0 + z3;
        temp[4 * i + 1] = z1 + z2;
        temp[4 * i + 2] = z1 - z2;
        temp[4 * i + 3] = z0 - z3;
    }

    for (i = 0; i < 4; i++) {
        const int offset = x_offset[i];
        const int z0     = 13 * (temp[4 * 0 + i] +      temp[4 * 2 + i]);
        const int z1     = 13 * (temp[4 * 0 + i] -      temp[4 * 2 + i]);
        const int z2     =  7 *  temp[4 * 1 + i] - 17 * temp[4 * 3 + i];
        const int z3     = 17 *  temp[4 * 1 + i] +  7 * temp[4 * 3 + i];

        output[stride *  0 + offset] = (z0 + z3) * qmul + 0x80000 >> 20;
        output[stride *  2 + offset] = (z1 + z2) * qmul + 0x80000 >> 20;
        output[stride *  8 + offset] = (z1 - z2) * qmul + 0x80000 >> 20;
        output[stride * 10 + offset] = (z0 - z3) * qmul + 0x80000 >> 20;
    }
}
#undef stride

void ff_svq3_add_idct_c(uint8_t *dst, int16_t *block,
                        int stride, int qp, int dc)
{
    const int qmul = svq3_dequant_coeff[qp];
    int i;

    if (dc) {
        dc       = 13 * 13 * (dc == 1 ? 1538 * block[0]
                                      : qmul * (block[0] >> 3) / 2);
        block[0] = 0;
    }

    for (i = 0; i < 4; i++) {
        const int z0 = 13 * (block[0 + 4 * i] +      block[2 + 4 * i]);
        const int z1 = 13 * (block[0 + 4 * i] -      block[2 + 4 * i]);
        const int z2 =  7 *  block[1 + 4 * i] - 17 * block[3 + 4 * i];
        const int z3 = 17 *  block[1 + 4 * i] +  7 * block[3 + 4 * i];

        block[0 + 4 * i] = z0 + z3;
        block[1 + 4 * i] = z1 + z2;
        block[2 + 4 * i] = z1 - z2;
        block[3 + 4 * i] = z0 - z3;
    }

    for (i = 0; i < 4; i++) {
        const int z0 = 13 * (block[i + 4 * 0] +      block[i + 4 * 2]);
        const int z1 = 13 * (block[i + 4 * 0] -      block[i + 4 * 2]);
        const int z2 =  7 *  block[i + 4 * 1] - 17 * block[i + 4 * 3];
        const int z3 = 17 *  block[i + 4 * 1] +  7 * block[i + 4 * 3];
        const int rr = (dc + 0x80000);

        dst[i + stride * 0] = av_clip_uint8(dst[i + stride * 0] + ((z0 + z3) * qmul + rr >> 20));
        dst[i + stride * 1] = av_clip_uint8(dst[i + stride * 1] + ((z1 + z2) * qmul + rr >> 20));
        dst[i + stride * 2] = av_clip_uint8(dst[i + stride * 2] + ((z1 - z2) * qmul + rr >> 20));
        dst[i + stride * 3] = av_clip_uint8(dst[i + stride * 3] + ((z0 - z3) * qmul + rr >> 20));
    }

    memset(block, 0, 16 * sizeof(int16_t));
}

static inline int svq3_decode_block(GetBitContext *gb, int16_t *block,
                                    int index, const int type)
{
    static const uint8_t *const scan_patterns[4] =
    { luma_dc_zigzag_scan, zigzag_scan, svq3_scan, chroma_dc_scan };

    int run, level, sign, limit;
    unsigned vlc;
    const int intra           = 3 * type >> 2;
    const uint8_t *const scan = scan_patterns[type];

    for (limit = (16 >> intra); index < 16; index = limit, limit += 8) {
        for (; (vlc = svq3_get_ue_golomb(gb)) != 0; index++) {
            if ((int32_t)vlc < 0)
                return -1;

            sign     = (vlc & 1) ? 0 : -1;
            vlc      = vlc + 1 >> 1;

            if (type == 3) {
                if (vlc < 3) {
                    run   = 0;
                    level = vlc;
                } else if (vlc < 4) {
                    run   = 1;
                    level = 1;
                } else {
                    run   = vlc & 0x3;
                    level = (vlc + 9 >> 2) - run;
                }
            } else {
                if (vlc < 16U) {
                    run   = svq3_dct_tables[intra][vlc].run;
                    level = svq3_dct_tables[intra][vlc].level;
                } else if (intra) {
                    run   = vlc & 0x7;
                    level = (vlc >> 3) + ((run == 0) ? 8 : ((run < 2) ? 2 : ((run < 5) ? 0 : -1)));
                } else {
                    run   = vlc & 0xF;
                    level = (vlc >> 4) + ((run == 0) ? 4 : ((run < 3) ? 2 : ((run < 10) ? 1 : 0)));
                }
            }


            if ((index += run) >= limit)
                return -1;

            block[scan[index]] = (level ^ sign) - sign;
        }

        if (type != 2) {
            break;
        }
    }

    return 0;
}

static inline void svq3_mc_dir_part(SVQ3Context *s,
                                    int x, int y, int width, int height,
                                    int mx, int my, int dxy,
                                    int thirdpel, int dir, int avg)
{
    H264Context *h = &s->h;
    const H264Picture *pic = (dir == 0) ? s->last_pic : s->next_pic;
    uint8_t *src, *dest;
    int i, emu = 0;
    int blocksize = 2 - (width >> 3); // 16->0, 8->1, 4->2

    mx += x;
    my += y;

    if (mx < 0 || mx >= s->h_edge_pos - width  - 1 ||
        my < 0 || my >= s->v_edge_pos - height - 1) {
        emu = 1;
        mx = av_clip(mx, -16, s->h_edge_pos - width  + 15);
        my = av_clip(my, -16, s->v_edge_pos - height + 15);
    }

    /* form component predictions */
    dest = h->cur_pic.f.data[0] + x + y * h->linesize;
    src  = pic->f.data[0] + mx + my * h->linesize;

    if (emu) {
        h->vdsp.emulated_edge_mc(h->edge_emu_buffer, src,
                                 h->linesize, h->linesize,
                                 width + 1, height + 1,
                                 mx, my, s->h_edge_pos, s->v_edge_pos);
        src = h->edge_emu_buffer;
    }
    if (thirdpel)
        (avg ? s->tdsp.avg_tpel_pixels_tab
             : s->tdsp.put_tpel_pixels_tab)[dxy](dest, src, h->linesize,
                                                 width, height);
    else
        (avg ? s->hdsp.avg_pixels_tab
             : s->hdsp.put_pixels_tab)[blocksize][dxy](dest, src, h->linesize,
                                                       height);

    if (!(h->flags & CODEC_FLAG_GRAY)) {
        mx     = mx + (mx < (int) x) >> 1;
        my     = my + (my < (int) y) >> 1;
        width  = width  >> 1;
        height = height >> 1;
        blocksize++;

        for (i = 1; i < 3; i++) {
            dest = h->cur_pic.f.data[i] + (x >> 1) + (y >> 1) * h->uvlinesize;
            src  = pic->f.data[i] + mx + my * h->uvlinesize;

            if (emu) {
                h->vdsp.emulated_edge_mc(h->edge_emu_buffer, src,
                                         h->uvlinesize, h->uvlinesize,
                                         width + 1, height + 1,
                                         mx, my, (s->h_edge_pos >> 1),
                                         s->v_edge_pos >> 1);
                src = h->edge_emu_buffer;
            }
            if (thirdpel)
                (avg ? s->tdsp.avg_tpel_pixels_tab
                     : s->tdsp.put_tpel_pixels_tab)[dxy](dest, src,
                                                         h->uvlinesize,
                                                         width, height);
            else
                (avg ? s->hdsp.avg_pixels_tab
                     : s->hdsp.put_pixels_tab)[blocksize][dxy](dest, src,
                                                               h->uvlinesize,
                                                               height);
        }
    }
}

static inline int svq3_mc_dir(SVQ3Context *s, int size, int mode,
                              int dir, int avg)
{
    int i, j, k, mx, my, dx, dy, x, y;
    H264Context *h          = &s->h;
    H264SliceContext *sl    = &h->slice_ctx[0];
    const int part_width    = ((size & 5) == 4) ? 4 : 16 >> (size & 1);
    const int part_height   = 16 >> ((unsigned)(size + 1) / 3);
    const int extra_width   = (mode == PREDICT_MODE) ? -16 * 6 : 0;
    const int h_edge_pos    = 6 * (s->h_edge_pos - part_width)  - extra_width;
    const int v_edge_pos    = 6 * (s->v_edge_pos - part_height) - extra_width;

    for (i = 0; i < 16; i += part_height)
        for (j = 0; j < 16; j += part_width) {
            const int b_xy = (4 * h->mb_x + (j >> 2)) +
                             (4 * h->mb_y + (i >> 2)) * h->b_stride;
            int dxy;
            x = 16 * h->mb_x + j;
            y = 16 * h->mb_y + i;
            k = (j >> 2 & 1) + (i >> 1 & 2) +
                (j >> 1 & 4) + (i      & 8);

            if (mode != PREDICT_MODE) {
                pred_motion(h, sl, k, part_width >> 2, dir, 1, &mx, &my);
            } else {
                mx = s->next_pic->motion_val[0][b_xy][0] << 1;
                my = s->next_pic->motion_val[0][b_xy][1] << 1;

                if (dir == 0) {
                    mx = mx * h->frame_num_offset /
                         h->prev_frame_num_offset + 1 >> 1;
                    my = my * h->frame_num_offset /
                         h->prev_frame_num_offset + 1 >> 1;
                } else {
                    mx = mx * (h->frame_num_offset - h->prev_frame_num_offset) /
                         h->prev_frame_num_offset + 1 >> 1;
                    my = my * (h->frame_num_offset - h->prev_frame_num_offset) /
                         h->prev_frame_num_offset + 1 >> 1;
                }
            }

            /* clip motion vector prediction to frame border */
            mx = av_clip(mx, extra_width - 6 * x, h_edge_pos - 6 * x);
            my = av_clip(my, extra_width - 6 * y, v_edge_pos - 6 * y);

            /* get (optional) motion vector differential */
            if (mode == PREDICT_MODE) {
                dx = dy = 0;
            } else {
                dy = svq3_get_se_golomb(&h->gb);
                dx = svq3_get_se_golomb(&h->gb);

                if (dx == INVALID_VLC || dy == INVALID_VLC) {
                    av_log(h->avctx, AV_LOG_ERROR, "invalid MV vlc\n");
                    return -1;
                }
            }

            /* compute motion vector */
            if (mode == THIRDPEL_MODE) {
                int fx, fy;
                mx  = (mx + 1 >> 1) + dx;
                my  = (my + 1 >> 1) + dy;
                fx  = (unsigned)(mx + 0x3000) / 3 - 0x1000;
                fy  = (unsigned)(my + 0x3000) / 3 - 0x1000;
                dxy = (mx - 3 * fx) + 4 * (my - 3 * fy);

                svq3_mc_dir_part(s, x, y, part_width, part_height,
                                 fx, fy, dxy, 1, dir, avg);
                mx += mx;
                my += my;
            } else if (mode == HALFPEL_MODE || mode == PREDICT_MODE) {
                mx  = (unsigned)(mx + 1 + 0x3000) / 3 + dx - 0x1000;
                my  = (unsigned)(my + 1 + 0x3000) / 3 + dy - 0x1000;
                dxy = (mx & 1) + 2 * (my & 1);

                svq3_mc_dir_part(s, x, y, part_width, part_height,
                                 mx >> 1, my >> 1, dxy, 0, dir, avg);
                mx *= 3;
                my *= 3;
            } else {
                mx = (unsigned)(mx + 3 + 0x6000) / 6 + dx - 0x1000;
                my = (unsigned)(my + 3 + 0x6000) / 6 + dy - 0x1000;

                svq3_mc_dir_part(s, x, y, part_width, part_height,
                                 mx, my, 0, 0, dir, avg);
                mx *= 6;
                my *= 6;
            }

            /* update mv_cache */
            if (mode != PREDICT_MODE) {
                int32_t mv = pack16to32(mx, my);

                if (part_height == 8 && i < 8) {
                    AV_WN32A(sl->mv_cache[dir][scan8[k] + 1 * 8], mv);

                    if (part_width == 8 && j < 8)
                        AV_WN32A(sl->mv_cache[dir][scan8[k] + 1 + 1 * 8], mv);
                }
                if (part_width == 8 && j < 8)
                    AV_WN32A(sl->mv_cache[dir][scan8[k] + 1], mv);
                if (part_width == 4 || part_height == 4)
                    AV_WN32A(sl->mv_cache[dir][scan8[k]], mv);
            }

            /* write back motion vectors */
            fill_rectangle(h->cur_pic.motion_val[dir][b_xy],
                           part_width >> 2, part_height >> 2, h->b_stride,
                           pack16to32(mx, my), 4);
        }

    return 0;
}

static int svq3_decode_mb(SVQ3Context *s, unsigned int mb_type)
{
    H264Context *h = &s->h;
    H264SliceContext *sl = &h->slice_ctx[0];
    int i, j, k, m, dir, mode;
    int cbp = 0;
    uint32_t vlc;
    int8_t *top, *left;
    const int mb_xy         = h->mb_xy;
    const int b_xy          = 4 * h->mb_x + 4 * h->mb_y * h->b_stride;

    sl->top_samples_available      = (h->mb_y == 0) ? 0x33FF : 0xFFFF;
    sl->left_samples_available     = (h->mb_x == 0) ? 0x5F5F : 0xFFFF;
    sl->topright_samples_available = 0xFFFF;

    if (mb_type == 0) {           /* SKIP */
        if (h->pict_type == AV_PICTURE_TYPE_P ||
            s->next_pic->mb_type[mb_xy] == -1) {
            svq3_mc_dir_part(s, 16 * h->mb_x, 16 * h->mb_y, 16, 16,
                             0, 0, 0, 0, 0, 0);

            if (h->pict_type == AV_PICTURE_TYPE_B)
                svq3_mc_dir_part(s, 16 * h->mb_x, 16 * h->mb_y, 16, 16,
                                 0, 0, 0, 0, 1, 1);

            mb_type = MB_TYPE_SKIP;
        } else {
            mb_type = FFMIN(s->next_pic->mb_type[mb_xy], 6);
            if (svq3_mc_dir(s, mb_type, PREDICT_MODE, 0, 0) < 0)
                return -1;
            if (svq3_mc_dir(s, mb_type, PREDICT_MODE, 1, 1) < 0)
                return -1;

            mb_type = MB_TYPE_16x16;
        }
    } else if (mb_type < 8) {     /* INTER */
        if (s->thirdpel_flag && s->halfpel_flag == !get_bits1(&h->gb))
            mode = THIRDPEL_MODE;
        else if (s->halfpel_flag &&
                 s->thirdpel_flag == !get_bits1(&h->gb))
            mode = HALFPEL_MODE;
        else
            mode = FULLPEL_MODE;

        /* fill caches */
        /* note ref_cache should contain here:
         *  ????????
         *  ???11111
         *  N??11111
         *  N??11111
         *  N??11111
         */

        for (m = 0; m < 2; m++) {
            if (h->mb_x > 0 && sl->intra4x4_pred_mode[h->mb2br_xy[mb_xy - 1] + 6] != -1) {
                for (i = 0; i < 4; i++)
                    AV_COPY32(sl->mv_cache[m][scan8[0] - 1 + i * 8],
                              h->cur_pic.motion_val[m][b_xy - 1 + i * h->b_stride]);
            } else {
                for (i = 0; i < 4; i++)
                    AV_ZERO32(sl->mv_cache[m][scan8[0] - 1 + i * 8]);
            }
            if (h->mb_y > 0) {
                memcpy(sl->mv_cache[m][scan8[0] - 1 * 8],
                       h->cur_pic.motion_val[m][b_xy - h->b_stride],
                       4 * 2 * sizeof(int16_t));
                memset(&sl->ref_cache[m][scan8[0] - 1 * 8],
                       (sl->intra4x4_pred_mode[h->mb2br_xy[mb_xy - h->mb_stride]] == -1) ? PART_NOT_AVAILABLE : 1, 4);

                if (h->mb_x < h->mb_width - 1) {
                    AV_COPY32(sl->mv_cache[m][scan8[0] + 4 - 1 * 8],
                              h->cur_pic.motion_val[m][b_xy - h->b_stride + 4]);
                    sl->ref_cache[m][scan8[0] + 4 - 1 * 8] =
                        (sl->intra4x4_pred_mode[h->mb2br_xy[mb_xy - h->mb_stride + 1] + 6] == -1 ||
                         sl->intra4x4_pred_mode[h->mb2br_xy[mb_xy - h->mb_stride]] == -1) ? PART_NOT_AVAILABLE : 1;
                } else
                    sl->ref_cache[m][scan8[0] + 4 - 1 * 8] = PART_NOT_AVAILABLE;
                if (h->mb_x > 0) {
                    AV_COPY32(sl->mv_cache[m][scan8[0] - 1 - 1 * 8],
                              h->cur_pic.motion_val[m][b_xy - h->b_stride - 1]);
                    sl->ref_cache[m][scan8[0] - 1 - 1 * 8] =
                        (sl->intra4x4_pred_mode[h->mb2br_xy[mb_xy - h->mb_stride - 1] + 3] == -1) ? PART_NOT_AVAILABLE : 1;
                } else
                    sl->ref_cache[m][scan8[0] - 1 - 1 * 8] = PART_NOT_AVAILABLE;
            } else
                memset(&sl->ref_cache[m][scan8[0] - 1 * 8 - 1],
                       PART_NOT_AVAILABLE, 8);

            if (h->pict_type != AV_PICTURE_TYPE_B)
                break;
        }

        /* decode motion vector(s) and form prediction(s) */
        if (h->pict_type == AV_PICTURE_TYPE_P) {
            if (svq3_mc_dir(s, mb_type - 1, mode, 0, 0) < 0)
                return -1;
        } else {        /* AV_PICTURE_TYPE_B */
            if (mb_type != 2) {
                if (svq3_mc_dir(s, 0, mode, 0, 0) < 0)
                    return -1;
            } else {
                for (i = 0; i < 4; i++)
                    memset(h->cur_pic.motion_val[0][b_xy + i * h->b_stride],
                           0, 4 * 2 * sizeof(int16_t));
            }
            if (mb_type != 1) {
                if (svq3_mc_dir(s, 0, mode, 1, mb_type == 3) < 0)
                    return -1;
            } else {
                for (i = 0; i < 4; i++)
                    memset(h->cur_pic.motion_val[1][b_xy + i * h->b_stride],
                           0, 4 * 2 * sizeof(int16_t));
            }
        }

        mb_type = MB_TYPE_16x16;
    } else if (mb_type == 8 || mb_type == 33) {   /* INTRA4x4 */
        memset(sl->intra4x4_pred_mode_cache, -1, 8 * 5 * sizeof(int8_t));

        if (mb_type == 8) {
            if (h->mb_x > 0) {
                for (i = 0; i < 4; i++)
                    sl->intra4x4_pred_mode_cache[scan8[0] - 1 + i * 8] = sl->intra4x4_pred_mode[h->mb2br_xy[mb_xy - 1] + 6 - i];
                if (sl->intra4x4_pred_mode_cache[scan8[0] - 1] == -1)
                    sl->left_samples_available = 0x5F5F;
            }
            if (h->mb_y > 0) {
                sl->intra4x4_pred_mode_cache[4 + 8 * 0] = sl->intra4x4_pred_mode[h->mb2br_xy[mb_xy - h->mb_stride] + 0];
                sl->intra4x4_pred_mode_cache[5 + 8 * 0] = sl->intra4x4_pred_mode[h->mb2br_xy[mb_xy - h->mb_stride] + 1];
                sl->intra4x4_pred_mode_cache[6 + 8 * 0] = sl->intra4x4_pred_mode[h->mb2br_xy[mb_xy - h->mb_stride] + 2];
                sl->intra4x4_pred_mode_cache[7 + 8 * 0] = sl->intra4x4_pred_mode[h->mb2br_xy[mb_xy - h->mb_stride] + 3];

                if (sl->intra4x4_pred_mode_cache[4 + 8 * 0] == -1)
                    sl->top_samples_available = 0x33FF;
            }

            /* decode prediction codes for luma blocks */
            for (i = 0; i < 16; i += 2) {
                vlc = svq3_get_ue_golomb(&h->gb);

                if (vlc >= 25U) {
                    av_log(h->avctx, AV_LOG_ERROR,
                           "luma prediction:%"PRIu32"\n", vlc);
                    return -1;
                }

                left = &sl->intra4x4_pred_mode_cache[scan8[i] - 1];
                top  = &sl->intra4x4_pred_mode_cache[scan8[i] - 8];

                left[1] = svq3_pred_1[top[0] + 1][left[0] + 1][svq3_pred_0[vlc][0]];
                left[2] = svq3_pred_1[top[1] + 1][left[1] + 1][svq3_pred_0[vlc][1]];

                if (left[1] == -1 || left[2] == -1) {
                    av_log(h->avctx, AV_LOG_ERROR, "weird prediction\n");
                    return -1;
                }
            }
        } else {    /* mb_type == 33, DC_128_PRED block type */
            for (i = 0; i < 4; i++)
                memset(&sl->intra4x4_pred_mode_cache[scan8[0] + 8 * i], DC_PRED, 4);
        }

        write_back_intra_pred_mode(h, sl);

        if (mb_type == 8) {
            ff_h264_check_intra4x4_pred_mode(h, sl);

            sl->top_samples_available  = (h->mb_y == 0) ? 0x33FF : 0xFFFF;
            sl->left_samples_available = (h->mb_x == 0) ? 0x5F5F : 0xFFFF;
        } else {
            for (i = 0; i < 4; i++)
                memset(&sl->intra4x4_pred_mode_cache[scan8[0] + 8 * i], DC_128_PRED, 4);

            sl->top_samples_available  = 0x33FF;
            sl->left_samples_available = 0x5F5F;
        }

        mb_type = MB_TYPE_INTRA4x4;
    } else {                      /* INTRA16x16 */
        dir = i_mb_type_info[mb_type - 8].pred_mode;
        dir = (dir >> 1) ^ 3 * (dir & 1) ^ 1;

        if ((sl->intra16x16_pred_mode = ff_h264_check_intra_pred_mode(h, sl, dir, 0)) < 0) {
            av_log(h->avctx, AV_LOG_ERROR, "ff_h264_check_intra_pred_mode < 0\n");
            return sl->intra16x16_pred_mode;
        }

        cbp     = i_mb_type_info[mb_type - 8].cbp;
        mb_type = MB_TYPE_INTRA16x16;
    }

    if (!IS_INTER(mb_type) && h->pict_type != AV_PICTURE_TYPE_I) {
        for (i = 0; i < 4; i++)
            memset(h->cur_pic.motion_val[0][b_xy + i * h->b_stride],
                   0, 4 * 2 * sizeof(int16_t));
        if (h->pict_type == AV_PICTURE_TYPE_B) {
            for (i = 0; i < 4; i++)
                memset(h->cur_pic.motion_val[1][b_xy + i * h->b_stride],
                       0, 4 * 2 * sizeof(int16_t));
        }
    }
    if (!IS_INTRA4x4(mb_type)) {
        memset(sl->intra4x4_pred_mode + h->mb2br_xy[mb_xy], DC_PRED, 8);
    }
    if (!IS_SKIP(mb_type) || h->pict_type == AV_PICTURE_TYPE_B) {
        memset(sl->non_zero_count_cache + 8, 0, 14 * 8 * sizeof(uint8_t));
    }

    if (!IS_INTRA16x16(mb_type) &&
        (!IS_SKIP(mb_type) || h->pict_type == AV_PICTURE_TYPE_B)) {
        if ((vlc = svq3_get_ue_golomb(&h->gb)) >= 48U){
            av_log(h->avctx, AV_LOG_ERROR, "cbp_vlc=%"PRIu32"\n", vlc);
            return -1;
        }

        cbp = IS_INTRA(mb_type) ? golomb_to_intra4x4_cbp[vlc]
                                : golomb_to_inter_cbp[vlc];
    }
    if (IS_INTRA16x16(mb_type) ||
        (h->pict_type != AV_PICTURE_TYPE_I && s->adaptive_quant && cbp)) {
        sl->qscale += svq3_get_se_golomb(&h->gb);

        if (sl->qscale > 31u) {
            av_log(h->avctx, AV_LOG_ERROR, "qscale:%d\n", sl->qscale);
            return -1;
        }
    }
    if (IS_INTRA16x16(mb_type)) {
        AV_ZERO128(sl->mb_luma_dc[0] + 0);
        AV_ZERO128(sl->mb_luma_dc[0] + 8);
        if (svq3_decode_block(&h->gb, sl->mb_luma_dc[0], 0, 1)) {
            av_log(h->avctx, AV_LOG_ERROR,
                   "error while decoding intra luma dc\n");
            return -1;
        }
    }

    if (cbp) {
        const int index = IS_INTRA16x16(mb_type) ? 1 : 0;
        const int type  = ((sl->qscale < 24 && IS_INTRA4x4(mb_type)) ? 2 : 1);

        for (i = 0; i < 4; i++)
            if ((cbp & (1 << i))) {
                for (j = 0; j < 4; j++) {
                    k = index ? (1 * (j & 1) + 2 * (i & 1) +
                                 2 * (j & 2) + 4 * (i & 2))
                              : (4 * i + j);
                    sl->non_zero_count_cache[scan8[k]] = 1;

                    if (svq3_decode_block(&h->gb, &sl->mb[16 * k], index, type)) {
                        av_log(h->avctx, AV_LOG_ERROR,
                               "error while decoding block\n");
                        return -1;
                    }
                }
            }

        if ((cbp & 0x30)) {
            for (i = 1; i < 3; ++i)
                if (svq3_decode_block(&h->gb, &sl->mb[16 * 16 * i], 0, 3)) {
                    av_log(h->avctx, AV_LOG_ERROR,
                           "error while decoding chroma dc block\n");
                    return -1;
                }

            if ((cbp & 0x20)) {
                for (i = 1; i < 3; i++) {
                    for (j = 0; j < 4; j++) {
                        k                                 = 16 * i + j;
                        sl->non_zero_count_cache[scan8[k]] = 1;

                        if (svq3_decode_block(&h->gb, &sl->mb[16 * k], 1, 1)) {
                            av_log(h->avctx, AV_LOG_ERROR,
                                   "error while decoding chroma ac block\n");
                            return -1;
                        }
                    }
                }
            }
        }
    }

    sl->cbp                   = cbp;
    h->cur_pic.mb_type[mb_xy] = mb_type;

    if (IS_INTRA(mb_type))
        sl->chroma_pred_mode = ff_h264_check_intra_pred_mode(h, sl, DC_PRED8x8, 1);

    return 0;
}

static int svq3_decode_slice_header(AVCodecContext *avctx)
{
    SVQ3Context *s = avctx->priv_data;
    H264Context *h    = &s->h;
    H264SliceContext *sl = &h->slice_ctx[0];
    const int mb_xy   = h->mb_xy;
    int i, header;
    unsigned slice_id;

    header = get_bits(&h->gb, 8);

    if (((header & 0x9F) != 1 && (header & 0x9F) != 2) || (header & 0x60) == 0) {
        /* TODO: what? */
        av_log(avctx, AV_LOG_ERROR, "unsupported slice header (%02X)\n", header);
        return -1;
    } else {
        int length = header >> 5 & 3;

        s->next_slice_index = get_bits_count(&h->gb) +
                              8 * show_bits(&h->gb, 8 * length) +
                              8 * length;

        if (s->next_slice_index > h->gb.size_in_bits) {
            av_log(avctx, AV_LOG_ERROR, "slice after bitstream end\n");
            return -1;
        }

        h->gb.size_in_bits = s->next_slice_index - 8 * (length - 1);
        skip_bits(&h->gb, 8);

        if (s->watermark_key) {
            uint32_t header = AV_RL32(&h->gb.buffer[(get_bits_count(&h->gb) >> 3) + 1]);
            AV_WL32(&h->gb.buffer[(get_bits_count(&h->gb) >> 3) + 1],
                    header ^ s->watermark_key);
        }
        if (length > 0) {
            memmove((uint8_t *) &h->gb.buffer[get_bits_count(&h->gb) >> 3],
                    &h->gb.buffer[h->gb.size_in_bits >> 3], length - 1);
        }
        skip_bits_long(&h->gb, 0);
    }

    if ((slice_id = svq3_get_ue_golomb(&h->gb)) >= 3) {
        av_log(h->avctx, AV_LOG_ERROR, "illegal slice type %u \n", slice_id);
        return -1;
    }

    sl->slice_type = golomb_to_pict_type[slice_id];

    if ((header & 0x9F) == 2) {
        i              = (h->mb_num < 64) ? 6 : (1 + av_log2(h->mb_num - 1));
        sl->mb_skip_run = get_bits(&h->gb, i) -
                         (h->mb_y * h->mb_width + h->mb_x);
    } else {
        skip_bits1(&h->gb);
        sl->mb_skip_run = 0;
    }

    sl->slice_num     = get_bits(&h->gb, 8);
    sl->qscale        = get_bits(&h->gb, 5);
    s->adaptive_quant = get_bits1(&h->gb);

    /* unknown fields */
    skip_bits1(&h->gb);

    if (s->unknown_flag)
        skip_bits1(&h->gb);

    skip_bits1(&h->gb);
    skip_bits(&h->gb, 2);

    if (skip_1stop_8data_bits(&h->gb) < 0)
        return AVERROR_INVALIDDATA;

    /* reset intra predictors and invalidate motion vector references */
    if (h->mb_x > 0) {
        memset(sl->intra4x4_pred_mode + h->mb2br_xy[mb_xy - 1] + 3,
               -1, 4 * sizeof(int8_t));
        memset(sl->intra4x4_pred_mode + h->mb2br_xy[mb_xy - h->mb_x],
               -1, 8 * sizeof(int8_t) * h->mb_x);
    }
    if (h->mb_y > 0) {
        memset(sl->intra4x4_pred_mode + h->mb2br_xy[mb_xy - h->mb_stride],
               -1, 8 * sizeof(int8_t) * (h->mb_width - h->mb_x));

        if (h->mb_x > 0)
            sl->intra4x4_pred_mode[h->mb2br_xy[mb_xy - h->mb_stride - 1] + 3] = -1;
    }

    return 0;
}

static av_cold int svq3_decode_init(AVCodecContext *avctx)
{
    SVQ3Context *s = avctx->priv_data;
    H264Context *h = &s->h;
    H264SliceContext *sl;
    int m;
    unsigned char *extradata;
    unsigned char *extradata_end;
    unsigned int size;
    int marker_found = 0;
    int ret;

    s->cur_pic  = av_mallocz(sizeof(*s->cur_pic));
    s->last_pic = av_mallocz(sizeof(*s->last_pic));
    s->next_pic = av_mallocz(sizeof(*s->next_pic));
    if (!s->next_pic || !s->last_pic || !s->cur_pic) {
        ret = AVERROR(ENOMEM);
        goto fail;
    }

    if ((ret = ff_h264_decode_init(avctx)) < 0)
        goto fail;

    ff_hpeldsp_init(&s->hdsp, avctx->flags);
    ff_tpeldsp_init(&s->tdsp);

    sl = h->slice_ctx;

    h->flags           = avctx->flags;
<<<<<<< HEAD
    h->is_complex      = 1;
    h->sps.chroma_format_idc = 1;
=======
    sl->is_complex     = 1;
>>>>>>> 07c5ca55
    h->picture_structure = PICT_FRAME;
    avctx->pix_fmt     = AV_PIX_FMT_YUVJ420P;
    avctx->color_range = AVCOL_RANGE_JPEG;

    h->slice_ctx[0].chroma_qp[0] = h->slice_ctx[0].chroma_qp[1] = 4;
    h->chroma_x_shift = h->chroma_y_shift = 1;

    s->halfpel_flag  = 1;
    s->thirdpel_flag = 1;
    s->unknown_flag  = 0;

    /* prowl for the "SEQH" marker in the extradata */
    extradata     = (unsigned char *)avctx->extradata;
    extradata_end = avctx->extradata + avctx->extradata_size;
    if (extradata) {
        for (m = 0; m + 8 < avctx->extradata_size; m++) {
            if (!memcmp(extradata, "SEQH", 4)) {
                marker_found = 1;
                break;
            }
            extradata++;
        }
    }

    /* if a match was found, parse the extra data */
    if (marker_found) {
        GetBitContext gb;
        int frame_size_code;

        size = AV_RB32(&extradata[4]);
        if (size > extradata_end - extradata - 8) {
            ret = AVERROR_INVALIDDATA;
            goto fail;
        }
        init_get_bits(&gb, extradata + 8, size * 8);

        /* 'frame size code' and optional 'width, height' */
        frame_size_code = get_bits(&gb, 3);
        switch (frame_size_code) {
        case 0:
            avctx->width  = 160;
            avctx->height = 120;
            break;
        case 1:
            avctx->width  = 128;
            avctx->height =  96;
            break;
        case 2:
            avctx->width  = 176;
            avctx->height = 144;
            break;
        case 3:
            avctx->width  = 352;
            avctx->height = 288;
            break;
        case 4:
            avctx->width  = 704;
            avctx->height = 576;
            break;
        case 5:
            avctx->width  = 240;
            avctx->height = 180;
            break;
        case 6:
            avctx->width  = 320;
            avctx->height = 240;
            break;
        case 7:
            avctx->width  = get_bits(&gb, 12);
            avctx->height = get_bits(&gb, 12);
            break;
        }

        s->halfpel_flag  = get_bits1(&gb);
        s->thirdpel_flag = get_bits1(&gb);

        /* unknown fields */
        skip_bits1(&gb);
        skip_bits1(&gb);
        skip_bits1(&gb);
        skip_bits1(&gb);

        h->low_delay = get_bits1(&gb);

        /* unknown field */
        skip_bits1(&gb);

        if (skip_1stop_8data_bits(&gb) < 0) {
            ret = AVERROR_INVALIDDATA;
            goto fail;
        }

        s->unknown_flag  = get_bits1(&gb);
        avctx->has_b_frames = !h->low_delay;
        if (s->unknown_flag) {
#if CONFIG_ZLIB
            unsigned watermark_width  = svq3_get_ue_golomb(&gb);
            unsigned watermark_height = svq3_get_ue_golomb(&gb);
            int u1                    = svq3_get_ue_golomb(&gb);
            int u2                    = get_bits(&gb, 8);
            int u3                    = get_bits(&gb, 2);
            int u4                    = svq3_get_ue_golomb(&gb);
            unsigned long buf_len     = watermark_width *
                                        watermark_height * 4;
            int offset                = get_bits_count(&gb) + 7 >> 3;
            uint8_t *buf;

            if (watermark_height <= 0 ||
                (uint64_t)watermark_width * 4 > UINT_MAX / watermark_height) {
                ret = -1;
                goto fail;
            }

            buf = av_malloc(buf_len);
            if (!buf) {
                ret = AVERROR(ENOMEM);
                goto fail;
            }
            av_log(avctx, AV_LOG_DEBUG, "watermark size: %ux%u\n",
                   watermark_width, watermark_height);
            av_log(avctx, AV_LOG_DEBUG,
                   "u1: %x u2: %x u3: %x compressed data size: %d offset: %d\n",
                   u1, u2, u3, u4, offset);
            if (uncompress(buf, &buf_len, extradata + 8 + offset,
                           size - offset) != Z_OK) {
                av_log(avctx, AV_LOG_ERROR,
                       "could not uncompress watermark logo\n");
                av_free(buf);
                ret = -1;
                goto fail;
            }
            s->watermark_key = ff_svq1_packet_checksum(buf, buf_len, 0);
            s->watermark_key = s->watermark_key << 16 | s->watermark_key;
            av_log(avctx, AV_LOG_DEBUG,
                   "watermark key %#"PRIx32"\n", s->watermark_key);
            av_free(buf);
#else
            av_log(avctx, AV_LOG_ERROR,
                   "this svq3 file contains watermark which need zlib support compiled in\n");
            ret = -1;
            goto fail;
#endif
        }
    }

    h->width  = avctx->width;
    h->height = avctx->height;
    h->mb_width  = (h->width + 15) / 16;
    h->mb_height = (h->height + 15) / 16;
    h->mb_stride = h->mb_width + 1;
    h->mb_num    = h->mb_width * h->mb_height;
    h->b_stride = 4 * h->mb_width;
    s->h_edge_pos = h->mb_width * 16;
    s->v_edge_pos = h->mb_height * 16;

    if ((ret = ff_h264_alloc_tables(h)) < 0) {
        av_log(avctx, AV_LOG_ERROR, "svq3 memory allocation failed\n");
        goto fail;
    }

    return 0;
fail:
    svq3_decode_end(avctx);
    return ret;
}

static void free_picture(AVCodecContext *avctx, H264Picture *pic)
{
    int i;
    for (i = 0; i < 2; i++) {
        av_buffer_unref(&pic->motion_val_buf[i]);
        av_buffer_unref(&pic->ref_index_buf[i]);
    }
    av_buffer_unref(&pic->mb_type_buf);

    av_frame_unref(&pic->f);
}

static int get_buffer(AVCodecContext *avctx, H264Picture *pic)
{
    SVQ3Context *s = avctx->priv_data;
    H264Context *h = &s->h;
    const int big_mb_num    = h->mb_stride * (h->mb_height + 1) + 1;
    const int mb_array_size = h->mb_stride * h->mb_height;
    const int b4_stride     = h->mb_width * 4 + 1;
    const int b4_array_size = b4_stride * h->mb_height * 4;
    int ret;

    if (!pic->motion_val_buf[0]) {
        int i;

        pic->mb_type_buf = av_buffer_allocz((big_mb_num + h->mb_stride) * sizeof(uint32_t));
        if (!pic->mb_type_buf)
            return AVERROR(ENOMEM);
        pic->mb_type = (uint32_t*)pic->mb_type_buf->data + 2 * h->mb_stride + 1;

        for (i = 0; i < 2; i++) {
            pic->motion_val_buf[i] = av_buffer_allocz(2 * (b4_array_size + 4) * sizeof(int16_t));
            pic->ref_index_buf[i]  = av_buffer_allocz(4 * mb_array_size);
            if (!pic->motion_val_buf[i] || !pic->ref_index_buf[i]) {
                ret = AVERROR(ENOMEM);
                goto fail;
            }

            pic->motion_val[i] = (int16_t (*)[2])pic->motion_val_buf[i]->data + 4;
            pic->ref_index[i]  = pic->ref_index_buf[i]->data;
        }
    }
    pic->reference = !(h->pict_type == AV_PICTURE_TYPE_B);

    ret = ff_get_buffer(avctx, &pic->f,
                        pic->reference ? AV_GET_BUFFER_FLAG_REF : 0);
    if (ret < 0)
        goto fail;

    if (!h->edge_emu_buffer) {
        h->edge_emu_buffer = av_mallocz_array(pic->f.linesize[0], 17);
        if (!h->edge_emu_buffer)
            return AVERROR(ENOMEM);
    }

    h->linesize   = pic->f.linesize[0];
    h->uvlinesize = pic->f.linesize[1];

    return 0;
fail:
    free_picture(avctx, pic);
    return ret;
}

static int svq3_decode_frame(AVCodecContext *avctx, void *data,
                             int *got_frame, AVPacket *avpkt)
{
    SVQ3Context *s     = avctx->priv_data;
    H264Context *h     = &s->h;
    H264SliceContext *sl = &h->slice_ctx[0];
    int buf_size       = avpkt->size;
    int left;
    uint8_t *buf;
    int ret, m, i;

    /* special case for last picture */
    if (buf_size == 0) {
        if (s->next_pic->f.data[0] && !h->low_delay && !s->last_frame_output) {
            ret = av_frame_ref(data, &s->next_pic->f);
            if (ret < 0)
                return ret;
            s->last_frame_output = 1;
            *got_frame          = 1;
        }
        return 0;
    }

    h->mb_x = h->mb_y = h->mb_xy = 0;

    if (s->watermark_key) {
        av_fast_padded_malloc(&s->buf, &s->buf_size, buf_size);
        if (!s->buf)
            return AVERROR(ENOMEM);
        memcpy(s->buf, avpkt->data, buf_size);
        buf = s->buf;
    } else {
        buf = avpkt->data;
    }

    init_get_bits(&h->gb, buf, 8 * buf_size);

    if (svq3_decode_slice_header(avctx))
        return -1;

    h->pict_type = sl->slice_type;

    if (h->pict_type != AV_PICTURE_TYPE_B)
        FFSWAP(H264Picture*, s->next_pic, s->last_pic);

    av_frame_unref(&s->cur_pic->f);

    /* for skipping the frame */
    s->cur_pic->f.pict_type = h->pict_type;
    s->cur_pic->f.key_frame = (h->pict_type == AV_PICTURE_TYPE_I);

    ret = get_buffer(avctx, s->cur_pic);
    if (ret < 0)
        return ret;

    h->cur_pic_ptr = s->cur_pic;
    av_frame_unref(&h->cur_pic.f);
    memcpy(&h->cur_pic.tf, &s->cur_pic->tf, sizeof(h->cur_pic) - offsetof(H264Picture, tf));
    ret = av_frame_ref(&h->cur_pic.f, &s->cur_pic->f);
    if (ret < 0)
        return ret;

    for (i = 0; i < 16; i++) {
        h->block_offset[i]           = (4 * ((scan8[i] - scan8[0]) & 7)) + 4 * h->linesize * ((scan8[i] - scan8[0]) >> 3);
        h->block_offset[48 + i]      = (4 * ((scan8[i] - scan8[0]) & 7)) + 8 * h->linesize * ((scan8[i] - scan8[0]) >> 3);
    }
    for (i = 0; i < 16; i++) {
        h->block_offset[16 + i]      =
        h->block_offset[32 + i]      = (4 * ((scan8[i] - scan8[0]) & 7)) + 4 * h->uvlinesize * ((scan8[i] - scan8[0]) >> 3);
        h->block_offset[48 + 16 + i] =
        h->block_offset[48 + 32 + i] = (4 * ((scan8[i] - scan8[0]) & 7)) + 8 * h->uvlinesize * ((scan8[i] - scan8[0]) >> 3);
    }

    if (h->pict_type != AV_PICTURE_TYPE_I) {
        if (!s->last_pic->f.data[0]) {
            av_log(avctx, AV_LOG_ERROR, "Missing reference frame.\n");
            av_frame_unref(&s->last_pic->f);
            ret = get_buffer(avctx, s->last_pic);
            if (ret < 0)
                return ret;
            memset(s->last_pic->f.data[0], 0, avctx->height * s->last_pic->f.linesize[0]);
            memset(s->last_pic->f.data[1], 0x80, (avctx->height / 2) *
                   s->last_pic->f.linesize[1]);
            memset(s->last_pic->f.data[2], 0x80, (avctx->height / 2) *
                   s->last_pic->f.linesize[2]);
        }

        if (h->pict_type == AV_PICTURE_TYPE_B && !s->next_pic->f.data[0]) {
            av_log(avctx, AV_LOG_ERROR, "Missing reference frame.\n");
            av_frame_unref(&s->next_pic->f);
            ret = get_buffer(avctx, s->next_pic);
            if (ret < 0)
                return ret;
            memset(s->next_pic->f.data[0], 0, avctx->height * s->next_pic->f.linesize[0]);
            memset(s->next_pic->f.data[1], 0x80, (avctx->height / 2) *
                   s->next_pic->f.linesize[1]);
            memset(s->next_pic->f.data[2], 0x80, (avctx->height / 2) *
                   s->next_pic->f.linesize[2]);
        }
    }

    if (avctx->debug & FF_DEBUG_PICT_INFO)
        av_log(h->avctx, AV_LOG_DEBUG,
               "%c hpel:%d, tpel:%d aqp:%d qp:%d, slice_num:%02X\n",
               av_get_picture_type_char(h->pict_type),
               s->halfpel_flag, s->thirdpel_flag,
               s->adaptive_quant, h->slice_ctx[0].qscale, sl->slice_num);

    if (avctx->skip_frame >= AVDISCARD_NONREF && h->pict_type == AV_PICTURE_TYPE_B ||
        avctx->skip_frame >= AVDISCARD_NONKEY && h->pict_type != AV_PICTURE_TYPE_I ||
        avctx->skip_frame >= AVDISCARD_ALL)
        return 0;

    if (s->next_p_frame_damaged) {
        if (h->pict_type == AV_PICTURE_TYPE_B)
            return 0;
        else
            s->next_p_frame_damaged = 0;
    }

    if (h->pict_type == AV_PICTURE_TYPE_B) {
        h->frame_num_offset = sl->slice_num - h->prev_frame_num;

        if (h->frame_num_offset < 0)
            h->frame_num_offset += 256;
        if (h->frame_num_offset == 0 ||
            h->frame_num_offset >= h->prev_frame_num_offset) {
            av_log(h->avctx, AV_LOG_ERROR, "error in B-frame picture id\n");
            return -1;
        }
    } else {
        h->prev_frame_num        = h->frame_num;
        h->frame_num             = sl->slice_num;
        h->prev_frame_num_offset = h->frame_num - h->prev_frame_num;

        if (h->prev_frame_num_offset < 0)
            h->prev_frame_num_offset += 256;
    }

    for (m = 0; m < 2; m++) {
        int i;
        for (i = 0; i < 4; i++) {
            int j;
            for (j = -1; j < 4; j++)
                sl->ref_cache[m][scan8[0] + 8 * i + j] = 1;
            if (i < 3)
                sl->ref_cache[m][scan8[0] + 8 * i + j] = PART_NOT_AVAILABLE;
        }
    }

    for (h->mb_y = 0; h->mb_y < h->mb_height; h->mb_y++) {
        for (h->mb_x = 0; h->mb_x < h->mb_width; h->mb_x++) {
            unsigned mb_type;
            h->mb_xy = h->mb_x + h->mb_y * h->mb_stride;

            if ((get_bits_count(&h->gb) + 7) >= h->gb.size_in_bits &&
                ((get_bits_count(&h->gb) & 7) == 0 ||
                 show_bits(&h->gb, -get_bits_count(&h->gb) & 7) == 0)) {
                skip_bits(&h->gb, s->next_slice_index - get_bits_count(&h->gb));
                h->gb.size_in_bits = 8 * buf_size;

                if (svq3_decode_slice_header(avctx))
                    return -1;

                /* TODO: support s->mb_skip_run */
            }

            mb_type = svq3_get_ue_golomb(&h->gb);

            if (h->pict_type == AV_PICTURE_TYPE_I)
                mb_type += 8;
            else if (h->pict_type == AV_PICTURE_TYPE_B && mb_type >= 4)
                mb_type += 4;
            if (mb_type > 33 || svq3_decode_mb(s, mb_type)) {
                av_log(h->avctx, AV_LOG_ERROR,
                       "error while decoding MB %d %d\n", h->mb_x, h->mb_y);
                return -1;
            }

            if (mb_type != 0 || sl->cbp)
                ff_h264_hl_decode_mb(h, &h->slice_ctx[0]);

            if (h->pict_type != AV_PICTURE_TYPE_B && !h->low_delay)
                h->cur_pic.mb_type[h->mb_x + h->mb_y * h->mb_stride] =
                    (h->pict_type == AV_PICTURE_TYPE_P && mb_type < 8) ? (mb_type - 1) : -1;
        }

        ff_draw_horiz_band(avctx, &s->cur_pic->f,
                           s->last_pic->f.data[0] ? &s->last_pic->f : NULL,
                           16 * h->mb_y, 16, h->picture_structure, 0,
                           h->low_delay);
    }

    left = buf_size*8 - get_bits_count(&h->gb);

    if (h->mb_y != h->mb_height || h->mb_x != h->mb_width) {
        av_log(avctx, AV_LOG_INFO, "frame num %d incomplete pic x %d y %d left %d\n", avctx->frame_number, h->mb_y, h->mb_x, left);
        //av_hex_dump(stderr, buf+buf_size-8, 8);
    }

    if (left < 0) {
        av_log(avctx, AV_LOG_ERROR, "frame num %d left %d\n", avctx->frame_number, left);
        return -1;
    }

    if (h->pict_type == AV_PICTURE_TYPE_B || h->low_delay)
        ret = av_frame_ref(data, &s->cur_pic->f);
    else if (s->last_pic->f.data[0])
        ret = av_frame_ref(data, &s->last_pic->f);
    if (ret < 0)
        return ret;

    /* Do not output the last pic after seeking. */
    if (s->last_pic->f.data[0] || h->low_delay)
        *got_frame = 1;

    if (h->pict_type != AV_PICTURE_TYPE_B) {
        FFSWAP(H264Picture*, s->cur_pic, s->next_pic);
    } else {
        av_frame_unref(&s->cur_pic->f);
    }

    return buf_size;
}

static av_cold int svq3_decode_end(AVCodecContext *avctx)
{
    SVQ3Context *s = avctx->priv_data;
    H264Context *h = &s->h;

    free_picture(avctx, s->cur_pic);
    free_picture(avctx, s->next_pic);
    free_picture(avctx, s->last_pic);
    av_freep(&s->cur_pic);
    av_freep(&s->next_pic);
    av_freep(&s->last_pic);

    av_frame_unref(&h->cur_pic.f);

    ff_h264_free_context(h);

    av_freep(&s->buf);
    s->buf_size = 0;
    av_freep(&h->edge_emu_buffer);

    return 0;
}

AVCodec ff_svq3_decoder = {
    .name           = "svq3",
    .long_name      = NULL_IF_CONFIG_SMALL("Sorenson Vector Quantizer 3 / Sorenson Video 3 / SVQ3"),
    .type           = AVMEDIA_TYPE_VIDEO,
    .id             = AV_CODEC_ID_SVQ3,
    .priv_data_size = sizeof(SVQ3Context),
    .init           = svq3_decode_init,
    .close          = svq3_decode_end,
    .decode         = svq3_decode_frame,
    .capabilities   = CODEC_CAP_DRAW_HORIZ_BAND |
                      CODEC_CAP_DR1             |
                      CODEC_CAP_DELAY,
    .pix_fmts       = (const enum AVPixelFormat[]) { AV_PIX_FMT_YUVJ420P,
                                                     AV_PIX_FMT_NONE},
};<|MERGE_RESOLUTION|>--- conflicted
+++ resolved
@@ -898,12 +898,8 @@
     sl = h->slice_ctx;
 
     h->flags           = avctx->flags;
-<<<<<<< HEAD
-    h->is_complex      = 1;
+    sl->is_complex     = 1;
     h->sps.chroma_format_idc = 1;
-=======
-    sl->is_complex     = 1;
->>>>>>> 07c5ca55
     h->picture_structure = PICT_FRAME;
     avctx->pix_fmt     = AV_PIX_FMT_YUVJ420P;
     avctx->color_range = AVCOL_RANGE_JPEG;
