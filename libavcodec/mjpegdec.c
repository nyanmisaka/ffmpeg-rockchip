--- conflicted
+++ resolved
@@ -585,18 +585,14 @@
         s->avctx->color_range = s->cs_itu601 ? AVCOL_RANGE_MPEG : AVCOL_RANGE_JPEG;
         break;
     default:
-<<<<<<< HEAD
 unk_pixfmt:
-        av_log(s->avctx, AV_LOG_ERROR, "Unhandled pixel format 0x%x bits:%d\n", pix_fmt_id, s->bits);
+        avpriv_report_missing_feature(s->avctx, "Pixel format 0x%x bits:%d", pix_fmt_id, s->bits);
         memset(s->upscale_h, 0, sizeof(s->upscale_h));
         memset(s->upscale_v, 0, sizeof(s->upscale_v));
         return AVERROR_PATCHWELCOME;
     }
     if ((AV_RB32(s->upscale_h) || AV_RB32(s->upscale_v)) && s->avctx->lowres) {
-        av_log(s->avctx, AV_LOG_ERROR, "lowres not supported for weird subsampling\n");
-=======
-        avpriv_report_missing_feature(s->avctx, "Pixel format 0x%x", pix_fmt_id);
->>>>>>> 67deba8a
+        avpriv_report_missing_feature(s->avctx, "Lowres for weird subsampling");
         return AVERROR_PATCHWELCOME;
     }
     if (s->ls) {
