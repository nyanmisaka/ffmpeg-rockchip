--- conflicted
+++ resolved
@@ -121,27 +121,10 @@
     return ff_filter_frame(outlink, frame);
 }
 
-<<<<<<< HEAD
 #if CONFIG_SETTB_FILTER
 
 DEFINE_OPTIONS(settb, VIDEO);
 AVFILTER_DEFINE_CLASS(settb);
-=======
-#define OFFSET(x) offsetof(SetTBContext, x)
-#define FLAGS AV_OPT_FLAG_VIDEO_PARAM | AV_OPT_FLAG_AUDIO_PARAM
-static const AVOption options[] = {
-    { "expr", "Expression determining the output timebase", OFFSET(tb_expr), AV_OPT_TYPE_STRING, { .str = "intb" }, .flags = FLAGS },
-    { NULL },
-};
-
-#if CONFIG_SETTB_FILTER
-static const AVClass settb_class = {
-    .class_name = "settb",
-    .item_name  = av_default_item_name,
-    .option     = options,
-    .version    = LIBAVUTIL_VERSION_INT,
-};
->>>>>>> ad8159e0
 
 static const AVFilterPad avfilter_vf_settb_inputs[] = {
     {
@@ -162,7 +145,6 @@
 };
 
 AVFilter ff_vf_settb = {
-<<<<<<< HEAD
     .name        = "settb",
     .description = NULL_IF_CONFIG_SMALL("Set timebase for the video output link."),
     .priv_size   = sizeof(SetTBContext),
@@ -170,40 +152,17 @@
     .inputs      = avfilter_vf_settb_inputs,
     .outputs     = avfilter_vf_settb_outputs,
 };
-#endif
-=======
-    .name      = "settb",
-    .description = NULL_IF_CONFIG_SMALL("Set timebase for the video output link."),
->>>>>>> ad8159e0
+#endif /* CONFIG_SETTB_FILTER */
 
 #if CONFIG_ASETTB_FILTER
 
 DEFINE_OPTIONS(asettb, AUDIO);
 AVFILTER_DEFINE_CLASS(asettb);
 
-<<<<<<< HEAD
-=======
-    .outputs   = avfilter_vf_settb_outputs,
-};
-#endif /* CONFIG_SETTB_FILTER */
-
-#if CONFIG_ASETTB_FILTER
-static const AVClass asettb_class = {
-    .class_name = "asettb",
-    .item_name  = av_default_item_name,
-    .option     = options,
-    .version    = LIBAVUTIL_VERSION_INT,
-};
-
->>>>>>> ad8159e0
 static const AVFilterPad avfilter_af_asettb_inputs[] = {
     {
         .name         = "default",
         .type         = AVMEDIA_TYPE_AUDIO,
-<<<<<<< HEAD
-=======
-        .get_audio_buffer = ff_null_get_audio_buffer,
->>>>>>> ad8159e0
         .filter_frame = filter_frame,
     },
     { NULL }
@@ -226,8 +185,4 @@
     .outputs     = avfilter_af_asettb_outputs,
     .priv_class  = &asettb_class,
 };
-<<<<<<< HEAD
-#endif
-=======
-#endif /* CONFIG_ASETTB_FILTER */
->>>>>>> ad8159e0
+#endif /* CONFIG_ASETTB_FILTER */